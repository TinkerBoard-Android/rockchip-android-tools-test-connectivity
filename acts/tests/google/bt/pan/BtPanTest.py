--- conflicted
+++ resolved
@@ -91,38 +91,10 @@
         TAGS: Classic, PAN, tethering
         Priority: 1
         """
-<<<<<<< HEAD
         orchestrate_and_verify_pan_connection(self.pan_dut, self.panu_dut)
         self.pan_dut.droid.bluetoothPanSetBluetoothTethering(False)
         if verify_http_connection(self.log, self.panu_dut):
             self.log.error("PANU device still has internet access.")
             return False
         self.log.info("PANU device has no internet access as expected.")
-        return True
-=======
-        if not toggle_airplane_mode(self.log, self.panu_dut, True):
-            self.log.error("Failed to toggle airplane mode on")
-            return False
-        if not bluetooth_enabled_check(self.panu_dut):
-            return False
-        self.pan_dut.droid.bluetoothPanSetBluetoothTethering(True)
-        if not (pair_pri_to_sec(self.pan_dut.droid, self.panu_dut.droid)):
-            return False
-        if not self.pan_dut.droid.bluetoothPanIsTetheringOn():
-            self.log.error("Failed to enable Bluetooth tethering.")
-            return False
-        # Magic sleep needed to give the stack time in between bonding and
-        # connecting the PAN profile.
-        magic_connect_sleep = 5
-        time.sleep(self.magic_connect_sleep)
-        self.panu_dut.droid.bluetoothConnectBonded(
-            self.pan_dut.droid.bluetoothGetLocalAddress())
-        if not verify_http_connection(self.log, self.panu_dut):
-            self.log.error("Can't verify http connection on PANU device.")
-            if not verify_http_connection(self.log, self.pan_dut):
-                self.log.info(
-                    "Can't verify http connection on PAN service device")
-            return False
-        self.pan_dut.droid.bluetoothPanSetBluetoothTethering(False)
-        return True
->>>>>>> 75762dfe
+        return True