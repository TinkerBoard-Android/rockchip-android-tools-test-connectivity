--- conflicted
+++ resolved
@@ -147,13 +147,8 @@
                     failure = failure + 1
                 continue
 
-<<<<<<< HEAD
-        self.log.info("Failure {} total tests {}".format(failure, NUM_TEST_RUNS))
-        asserts.assert_equal(failure, 0, "")
-=======
         self.log.info("Failure {} total tests {}".format(failure,
                                                          NUM_TEST_RUNS))
         if failure > 0:
             return False
         return True
->>>>>>> e3934a22
