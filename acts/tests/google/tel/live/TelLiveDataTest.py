#!/usr/bin/env python3.4
#
#   Copyright 2016 - Google
#
#   Licensed under the Apache License, Version 2.0 (the "License");
#   you may not use this file except in compliance with the License.
#   You may obtain a copy of the License at
#
#       http://www.apache.org/licenses/LICENSE-2.0
#
#   Unless required by applicable law or agreed to in writing, software
#   distributed under the License is distributed on an "AS IS" BASIS,
#   WITHOUT WARRANTIES OR CONDITIONS OF ANY KIND, either express or implied.
#   See the License for the specific language governing permissions and
#   limitations under the License.
"""
    Test Script for Telephony Pre Check In Sanity
"""

import time
from acts.base_test import BaseTestClass
from queue import Empty
from acts.test_utils.tel.tel_subscription_utils import \
    get_subid_from_slot_index
from acts.test_utils.tel.tel_subscription_utils import set_subid_for_data
from acts.test_utils.tel.TelephonyBaseTest import TelephonyBaseTest
from acts.test_utils.tel.tel_defines import DIRECTION_MOBILE_ORIGINATED
from acts.test_utils.tel.tel_defines import DIRECTION_MOBILE_TERMINATED
from acts.test_utils.tel.tel_defines import DATA_STATE_CONNECTED
from acts.test_utils.tel.tel_defines import GEN_2G
from acts.test_utils.tel.tel_defines import GEN_3G
from acts.test_utils.tel.tel_defines import GEN_4G
from acts.test_utils.tel.tel_defines import NETWORK_SERVICE_DATA
from acts.test_utils.tel.tel_defines import NETWORK_SERVICE_VOICE
from acts.test_utils.tel.tel_defines import RAT_2G
from acts.test_utils.tel.tel_defines import RAT_3G
from acts.test_utils.tel.tel_defines import RAT_4G
from acts.test_utils.tel.tel_defines import RAT_FAMILY_LTE
from acts.test_utils.tel.tel_defines import SIM1_SLOT_INDEX
from acts.test_utils.tel.tel_defines import SIM2_SLOT_INDEX
from acts.test_utils.tel.tel_defines import MAX_WAIT_TIME_NW_SELECTION
from acts.test_utils.tel.tel_defines import MAX_WAIT_TIME_TETHERING_ENTITLEMENT_CHECK
from acts.test_utils.tel.tel_defines import MAX_WAIT_TIME_WIFI_CONNECTION
from acts.test_utils.tel.tel_defines import TETHERING_MODE_WIFI
from acts.test_utils.tel.tel_defines import WAIT_TIME_AFTER_REBOOT
from acts.test_utils.tel.tel_defines import WAIT_TIME_ANDROID_STATE_SETTLING
from acts.test_utils.tel.tel_defines import WAIT_TIME_BETWEEN_REG_AND_CALL
from acts.test_utils.tel.tel_defines import \
    WAIT_TIME_DATA_STATUS_CHANGE_DURING_WIFI_TETHERING
from acts.test_utils.tel.tel_defines import WAIT_TIME_TETHERING_AFTER_REBOOT
from acts.test_utils.tel.tel_data_utils import airplane_mode_test
from acts.test_utils.tel.tel_data_utils import change_data_sim_and_verify_data
from acts.test_utils.tel.tel_data_utils import data_connectivity_single_bearer
from acts.test_utils.tel.tel_data_utils import tethering_check_internet_connection
from acts.test_utils.tel.tel_data_utils import wifi_cell_switching
from acts.test_utils.tel.tel_data_utils import wifi_tethering_cleanup
from acts.test_utils.tel.tel_data_utils import wifi_tethering_setup_teardown
from acts.test_utils.tel.tel_test_utils import call_setup_teardown
from acts.test_utils.tel.tel_test_utils import ensure_phones_default_state
from acts.test_utils.tel.tel_test_utils import ensure_phones_idle
from acts.test_utils.tel.tel_test_utils import ensure_network_generation
from acts.test_utils.tel.tel_test_utils import \
    ensure_network_generation_for_subscription
from acts.test_utils.tel.tel_test_utils import ensure_wifi_connected
from acts.test_utils.tel.tel_test_utils import get_slot_index_from_subid
from acts.test_utils.tel.tel_test_utils import get_network_rat_for_subscription
from acts.test_utils.tel.tel_test_utils import hangup_call
from acts.test_utils.tel.tel_test_utils import multithread_func
from acts.test_utils.tel.tel_test_utils import set_call_state_listen_level
from acts.test_utils.tel.tel_test_utils import setup_sim
from acts.test_utils.tel.tel_test_utils import stop_wifi_tethering
from acts.test_utils.tel.tel_test_utils import toggle_airplane_mode
from acts.test_utils.tel.tel_test_utils import toggle_volte
from acts.test_utils.tel.tel_test_utils import verify_http_connection
from acts.test_utils.tel.tel_test_utils import verify_incall_state
from acts.test_utils.tel.tel_test_utils import wait_for_cell_data_connection
from acts.test_utils.tel.tel_test_utils import wait_for_network_rat
from acts.test_utils.tel.tel_test_utils import \
    wait_for_voice_attach_for_subscription
from acts.test_utils.tel.tel_test_utils import \
    wait_for_data_attach_for_subscription
from acts.test_utils.tel.tel_test_utils import wait_for_wifi_data_connection
from acts.test_utils.tel.tel_test_utils import wifi_reset
from acts.test_utils.tel.tel_test_utils import wifi_toggle_state
from acts.test_utils.tel.tel_test_utils import WIFI_CONFIG_APBAND_2G
from acts.test_utils.tel.tel_test_utils import WIFI_CONFIG_APBAND_5G
from acts.test_utils.tel.tel_test_utils import WIFI_SSID_KEY
from acts.test_utils.tel.tel_voice_utils import is_phone_in_call_3g
from acts.test_utils.tel.tel_voice_utils import is_phone_in_call_csfb
from acts.test_utils.tel.tel_voice_utils import is_phone_in_call_volte
from acts.test_utils.tel.tel_voice_utils import phone_setup_voice_3g
from acts.test_utils.tel.tel_voice_utils import phone_setup_csfb
from acts.test_utils.tel.tel_voice_utils import phone_setup_voice_general
from acts.test_utils.tel.tel_voice_utils import phone_setup_volte
from acts.utils import disable_doze
from acts.utils import enable_doze
from acts.utils import rand_ascii_str


class TelLiveDataTest(TelephonyBaseTest):
    def __init__(self, controllers):
        TelephonyBaseTest.__init__(self, controllers)
<<<<<<< HEAD
=======
        self.tests = ("test_airplane_mode",
                      "test_4g",
                      "test_3g",
                      "test_2g",
                      "test_lte_wifi_switching",
                      "test_wcdma_wifi_switching",
                      "test_gsm_wifi_switching",
                      "test_wifi_connect_disconnect",
                      "test_lte_multi_bearer",
                      "test_wcdma_multi_bearer",
                      "test_2g_wifi_not_associated",
                      "test_3g_wifi_not_associated",
                      "test_4g_wifi_not_associated",

                      # WiFi Tethering tests
                      "test_tethering_entitlement_check",
                      "test_tethering_2g_to_2gwifi",
                      "test_tethering_2g_to_5gwifi",
                      "test_tethering_3g_to_5gwifi",
                      "test_tethering_3g_to_2gwifi",
                      "test_tethering_4g_to_5gwifi",
                      "test_tethering_4g_to_2gwifi",
                      "test_tethering_4g_to_2gwifi_2clients",
                      "test_toggle_apm_during_active_wifi_tethering",
                      "test_toggle_data_during_active_wifi_tethering",
                      "test_disable_wifi_tethering_resume_connected_wifi",
                      "test_tethering_wifi_ssid_quotes",
                      "test_tethering_wifi_no_password",
                      "test_tethering_wifi_password_escaping_characters",
                      "test_tethering_wifi_ssid",
                      "test_tethering_wifi_password",
                      "test_tethering_wifi_volte_call",
                      "test_tethering_wifi_csfb_call",
                      "test_tethering_wifi_3g_call",
                      "test_tethering_wifi_reboot",
                      "test_connect_wifi_start_tethering_wifi_reboot",
                      "test_connect_wifi_reboot_start_tethering_wifi",
                      "test_tethering_wifi_screen_off_enable_doze_mode",

                      # stress tests
                      "test_4g_stress",
                      "test_3g_stress",
                      "test_lte_multi_bearer_stress",
                      "test_wcdma_multi_bearer_stress",
                      "test_tethering_4g_to_2gwifi_stress", )
        self.stress_test_number = self.get_stress_test_number()
        self.wifi_network_ssid = self.user_params["wifi_network_ssid"]
>>>>>>> f987b8fe

        self.stress_test_number = self.get_stress_test_number()
        self.wifi_network_ssid = self.user_params.get(
            "wifi_network_ssid") or self.user_params.get(
                "wifi_network_ssid_2g")
        self.wifi_network_pass = self.user_params.get(
            "wifi_network_pass") or self.user_params.get(
                "wifi_network_pass_2g")

    @TelephonyBaseTest.tel_test_wrap
    def test_airplane_mode(self):
        """ Test airplane mode basic on Phone and Live SIM.

        Ensure phone attach, data on, WiFi off and verify Internet.
        Turn on airplane mode to make sure detach.
        Turn off airplane mode to make sure attach.
        Verify Internet connection.

        Returns:
            True if pass; False if fail.
        """
        return airplane_mode_test(self.log, self.android_devices[0])

    @TelephonyBaseTest.tel_test_wrap
    def test_lte_wifi_switching(self):
        """Test data connection network switching when phone camped on LTE.

        Ensure phone is camped on LTE
        Ensure WiFi can connect to live network,
        Airplane mode is off, data connection is on, WiFi is on.
        Turn off WiFi, verify data is on cell and browse to google.com is OK.
        Turn on WiFi, verify data is on WiFi and browse to google.com is OK.
        Turn off WiFi, verify data is on cell and browse to google.com is OK.

        Returns:
            True if pass.
        """
        return wifi_cell_switching(self.log, self.android_devices[0],
                                   self.wifi_network_ssid,
                                   self.wifi_network_pass, GEN_4G)

    @TelephonyBaseTest.tel_test_wrap
    def test_wcdma_wifi_switching(self):
        """Test data connection network switching when phone camped on WCDMA.

        Ensure phone is camped on WCDMA
        Ensure WiFi can connect to live network,
        Airplane mode is off, data connection is on, WiFi is on.
        Turn off WiFi, verify data is on cell and browse to google.com is OK.
        Turn on WiFi, verify data is on WiFi and browse to google.com is OK.
        Turn off WiFi, verify data is on cell and browse to google.com is OK.

        Returns:
            True if pass.
        """
        return wifi_cell_switching(self.log, self.android_devices[0],
                                   self.wifi_network_ssid,
                                   self.wifi_network_pass, GEN_3G)

    @TelephonyBaseTest.tel_test_wrap
    def test_gsm_wifi_switching(self):
        """Test data connection network switching when phone camped on GSM.

        Ensure phone is camped on GSM
        Ensure WiFi can connect to live network,,
        Airplane mode is off, data connection is on, WiFi is on.
        Turn off WiFi, verify data is on cell and browse to google.com is OK.
        Turn on WiFi, verify data is on WiFi and browse to google.com is OK.
        Turn off WiFi, verify data is on cell and browse to google.com is OK.

        Returns:
            True if pass.
        """
        return wifi_cell_switching(self.log, self.android_devices[0],
                                   self.wifi_network_ssid,
                                   self.wifi_network_pass, GEN_2G)

    @TelephonyBaseTest.tel_test_wrap
    def test_lte_multi_bearer(self):
        """Test LTE data connection before call and in call. (VoLTE call)


        Turn off airplane mode, disable WiFi, enable Cellular Data.
        Make sure phone in LTE, verify Internet.
        Initiate a voice call. verify Internet.
        Disable Cellular Data, verify Internet is inaccessible.
        Enable Cellular Data, verify Internet.
        Hangup Voice Call, verify Internet.

        Returns:
            True if success.
            False if failed.
        """
        if not phone_setup_volte(self.log, self.android_devices[0]):
            self.log.error("Failed to setup VoLTE")
            return False
        return self._test_data_connectivity_multi_bearer(GEN_4G)

    @TelephonyBaseTest.tel_test_wrap
    def test_wcdma_multi_bearer(self):
        """Test WCDMA data connection before call and in call.

        Turn off airplane mode, disable WiFi, enable Cellular Data.
        Make sure phone in WCDMA, verify Internet.
        Initiate a voice call. verify Internet.
        Disable Cellular Data, verify Internet is inaccessible.
        Enable Cellular Data, verify Internet.
        Hangup Voice Call, verify Internet.

        Returns:
            True if success.
            False if failed.
        """

        return self._test_data_connectivity_multi_bearer(GEN_3G)

    @TelephonyBaseTest.tel_test_wrap
    def test_gsm_multi_bearer_mo(self):
        """Test gsm data connection before call and in call.

        Turn off airplane mode, disable WiFi, enable Cellular Data.
        Make sure phone in GSM, verify Internet.
        Initiate a MO voice call. Verify there is no Internet during call.
        Hangup Voice Call, verify Internet.

        Returns:
            True if success.
            False if failed.
        """

        return self._test_data_connectivity_multi_bearer(
            GEN_2G, False, DIRECTION_MOBILE_ORIGINATED)

    @TelephonyBaseTest.tel_test_wrap
    def test_gsm_multi_bearer_mt(self):
        """Test gsm data connection before call and in call.

        Turn off airplane mode, disable WiFi, enable Cellular Data.
        Make sure phone in GSM, verify Internet.
        Initiate a MT voice call. Verify there is no Internet during call.
        Hangup Voice Call, verify Internet.

        Returns:
            True if success.
            False if failed.
        """

        return self._test_data_connectivity_multi_bearer(
            GEN_2G, False, DIRECTION_MOBILE_TERMINATED)

    @TelephonyBaseTest.tel_test_wrap
    def test_wcdma_multi_bearer_stress(self):
        """Stress Test WCDMA data connection before call and in call.

        This is a stress test for "test_wcdma_multi_bearer".
        Default MINIMUM_SUCCESS_RATE is set to 95%.

        Returns:
            True stress pass rate is higher than MINIMUM_SUCCESS_RATE.
            False otherwise.
        """
        ads = self.android_devices
        MINIMUM_SUCCESS_RATE = .95
        success_count = 0
        fail_count = 0

        for i in range(1, self.stress_test_number + 1):

            ensure_phones_default_state(
                self.log, [self.android_devices[0], self.android_devices[1]])

            if self.test_wcdma_multi_bearer():
                success_count += 1
                result_str = "Succeeded"
            else:
                fail_count += 1
                result_str = "Failed"
            self.log.info("Iteration {} {}. Current: {} / {} passed.".format(
                i, result_str, success_count, self.stress_test_number))

        self.log.info("Final Count - Success: {}, Failure: {} - {}%".format(
            success_count, fail_count, str(100 * success_count / (
                success_count + fail_count))))
        if success_count / (success_count + fail_count
                            ) >= MINIMUM_SUCCESS_RATE:
            return True
        else:
            return False

    @TelephonyBaseTest.tel_test_wrap
    def test_lte_multi_bearer_stress(self):
        """Stress Test LTE data connection before call and in call. (VoLTE call)

        This is a stress test for "test_lte_multi_bearer".
        Default MINIMUM_SUCCESS_RATE is set to 95%.

        Returns:
            True stress pass rate is higher than MINIMUM_SUCCESS_RATE.
            False otherwise.
        """
        ads = self.android_devices
        MINIMUM_SUCCESS_RATE = .95
        success_count = 0
        fail_count = 0

        for i in range(1, self.stress_test_number + 1):

            ensure_phones_default_state(
                self.log, [self.android_devices[0], self.android_devices[1]])

            if self.test_lte_multi_bearer():
                success_count += 1
                result_str = "Succeeded"
            else:
                fail_count += 1
                result_str = "Failed"
            self.log.info("Iteration {} {}. Current: {} / {} passed.".format(
                i, result_str, success_count, self.stress_test_number))

        self.log.info("Final Count - Success: {}, Failure: {} - {}%".format(
            success_count, fail_count, str(100 * success_count / (
                success_count + fail_count))))
        if success_count / (success_count + fail_count
                            ) >= MINIMUM_SUCCESS_RATE:
            return True
        else:
            return False

    def _test_data_connectivity_multi_bearer(
            self,
            nw_gen,
            simultaneous_voice_data=True,
            call_direction=DIRECTION_MOBILE_ORIGINATED):
        """Test data connection before call and in call.

        Turn off airplane mode, disable WiFi, enable Cellular Data.
        Make sure phone in <nw_gen>, verify Internet.
        Initiate a voice call.
        if simultaneous_voice_data is True, then:
            Verify Internet.
            Disable Cellular Data, verify Internet is inaccessible.
            Enable Cellular Data, verify Internet.
        if simultaneous_voice_data is False, then:
            Verify Internet is not available during voice call.
        Hangup Voice Call, verify Internet.

        Returns:
            True if success.
            False if failed.
        """

        class _LocalException(Exception):
            pass

        ad_list = [self.android_devices[0], self.android_devices[1]]
        ensure_phones_idle(self.log, ad_list)

        if not ensure_network_generation_for_subscription(
                self.log, self.android_devices[0], self.android_devices[
                    0].droid.subscriptionGetDefaultDataSubId(), nw_gen,
                MAX_WAIT_TIME_NW_SELECTION, NETWORK_SERVICE_DATA):
            self.log.error("Device failed to reselect in {}s.".format(
                MAX_WAIT_TIME_NW_SELECTION))
            return False

        if not wait_for_voice_attach_for_subscription(
                self.log, self.android_devices[0], self.android_devices[
                    0].droid.subscriptionGetDefaultVoiceSubId(),
                MAX_WAIT_TIME_NW_SELECTION):
            return False

        self.log.info("Step1 WiFi is Off, Data is on Cell.")
        toggle_airplane_mode(self.log, self.android_devices[0], False)
        wifi_toggle_state(self.log, self.android_devices[0], False)
        self.android_devices[0].droid.telephonyToggleDataConnection(True)
        if (not wait_for_cell_data_connection(self.log,
                                              self.android_devices[0], True) or
                not verify_http_connection(self.log, self.android_devices[0])):
            self.log.error("Data not available on cell")
            return False

        try:
            self.log.info("Step2 Initiate call and accept.")
            if call_direction == DIRECTION_MOBILE_ORIGINATED:
                ad_caller = self.android_devices[0]
                ad_callee = self.android_devices[1]
            else:
                ad_caller = self.android_devices[1]
                ad_callee = self.android_devices[0]
            if not call_setup_teardown(self.log, ad_caller, ad_callee, None,
                                       None, None):
                self.log.error("Failed to Establish {} Voice Call".format(
                    call_direction))
                return False
            if simultaneous_voice_data:
                self.log.info("Step3 Verify internet.")
                time.sleep(WAIT_TIME_ANDROID_STATE_SETTLING)
                if not verify_http_connection(self.log,
                                              self.android_devices[0]):
                    raise _LocalException("Internet Inaccessible when Enabled")

                self.log.info("Step4 Turn off data and verify not connected.")
                self.android_devices[0].droid.telephonyToggleDataConnection(
                    False)
                if not wait_for_cell_data_connection(
                        self.log, self.android_devices[0], False):
                    raise _LocalException("Failed to Disable Cellular Data")

                if verify_http_connection(self.log, self.android_devices[0]):
                    raise _LocalException("Internet Accessible when Disabled")

                self.log.info("Step5 Re-enable data.")
                self.android_devices[0].droid.telephonyToggleDataConnection(
                    True)
                if not wait_for_cell_data_connection(
                        self.log, self.android_devices[0], True):
                    raise _LocalException("Failed to Re-Enable Cellular Data")
                if not verify_http_connection(self.log,
                                              self.android_devices[0]):
                    raise _LocalException("Internet Inaccessible when Enabled")
            else:
                self.log.info("Step3 Verify no Internet and skip step 4-5.")
                if verify_http_connection(
                        self.log, self.android_devices[0], retry=0):
                    raise _LocalException("Internet Accessible.")

            self.log.info("Step6 Verify phones still in call and Hang up.")
            if not verify_incall_state(
                    self.log,
                [self.android_devices[0], self.android_devices[1]], True):
                return False
            if not hangup_call(self.log, self.android_devices[0]):
                self.log.error("Failed to hang up call")
                return False
            if not verify_http_connection(self.log, self.android_devices[0]):
                raise _LocalException("Internet Inaccessible when Enabled")

        except _LocalException as e:
            self.log.error(str(e))
            try:
                hangup_call(self.log, self.android_devices[0])
                self.android_devices[0].droid.telephonyToggleDataConnection(
                    True)
            except Exception:
                pass
            return False

        return True

    @TelephonyBaseTest.tel_test_wrap
    def test_2g(self):
        """Test data connection in 2G.

        Turn off airplane mode, disable WiFi, enable Cellular Data.
        Ensure phone data generation is 2G.
        Verify Internet.
        Disable Cellular Data, verify Internet is inaccessible.
        Enable Cellular Data, verify Internet.

        Returns:
            True if success.
            False if failed.
        """
        wifi_reset(self.log, self.android_devices[0])
        wifi_toggle_state(self.log, self.android_devices[0], False)
        return data_connectivity_single_bearer(self.log,
                                               self.android_devices[0], RAT_2G)

    @TelephonyBaseTest.tel_test_wrap
    def test_2g_wifi_not_associated(self):
        """Test data connection in 2G.

        Turn off airplane mode, enable WiFi (but not connected), enable Cellular Data.
        Ensure phone data generation is 2G.
        Verify Internet.
        Disable Cellular Data, verify Internet is inaccessible.
        Enable Cellular Data, verify Internet.

        Returns:
            True if success.
            False if failed.
        """
        wifi_reset(self.log, self.android_devices[0])
        wifi_toggle_state(self.log, self.android_devices[0], False)
        wifi_toggle_state(self.log, self.android_devices[0], True)
        return data_connectivity_single_bearer(self.log,
                                               self.android_devices[0], RAT_2G)

    @TelephonyBaseTest.tel_test_wrap
    def test_3g(self):
        """Test data connection in 3G.

        Turn off airplane mode, disable WiFi, enable Cellular Data.
        Ensure phone data generation is 3G.
        Verify Internet.
        Disable Cellular Data, verify Internet is inaccessible.
        Enable Cellular Data, verify Internet.

        Returns:
            True if success.
            False if failed.
        """
        wifi_reset(self.log, self.android_devices[0])
        wifi_toggle_state(self.log, self.android_devices[0], False)
        return data_connectivity_single_bearer(self.log,
                                               self.android_devices[0], RAT_3G)

    @TelephonyBaseTest.tel_test_wrap
    def test_3g_wifi_not_associated(self):
        """Test data connection in 3G.

        Turn off airplane mode, enable WiFi (but not connected), enable Cellular Data.
        Ensure phone data generation is 3G.
        Verify Internet.
        Disable Cellular Data, verify Internet is inaccessible.
        Enable Cellular Data, verify Internet.

        Returns:
            True if success.
            False if failed.
        """
        wifi_reset(self.log, self.android_devices[0])
        wifi_toggle_state(self.log, self.android_devices[0], False)
        wifi_toggle_state(self.log, self.android_devices[0], True)
        return data_connectivity_single_bearer(self.log,
                                               self.android_devices[0], RAT_3G)

    @TelephonyBaseTest.tel_test_wrap
    def test_4g(self):
        """Test data connection in 4g.

        Turn off airplane mode, disable WiFi, enable Cellular Data.
        Ensure phone data generation is 4g.
        Verify Internet.
        Disable Cellular Data, verify Internet is inaccessible.
        Enable Cellular Data, verify Internet.

        Returns:
            True if success.
            False if failed.
        """
        wifi_reset(self.log, self.android_devices[0])
        wifi_toggle_state(self.log, self.android_devices[0], False)
        return data_connectivity_single_bearer(self.log,
                                               self.android_devices[0], RAT_4G)

    @TelephonyBaseTest.tel_test_wrap
    def test_4g_wifi_not_associated(self):
        """Test data connection in 4g.

        Turn off airplane mode, enable WiFi (but not connected), enable Cellular Data.
        Ensure phone data generation is 4g.
        Verify Internet.
        Disable Cellular Data, verify Internet is inaccessible.
        Enable Cellular Data, verify Internet.

        Returns:
            True if success.
            False if failed.
        """
        wifi_reset(self.log, self.android_devices[0])
        wifi_toggle_state(self.log, self.android_devices[0], False)
        wifi_toggle_state(self.log, self.android_devices[0], True)
        return data_connectivity_single_bearer(self.log,
                                               self.android_devices[0], RAT_4G)

    @TelephonyBaseTest.tel_test_wrap
    def test_3g_stress(self):
        """Stress Test data connection in 3G.

        This is a stress test for "test_3g".
        Default MINIMUM_SUCCESS_RATE is set to 95%.

        Returns:
            True stress pass rate is higher than MINIMUM_SUCCESS_RATE.
            False otherwise.
        """
        ads = self.android_devices
        MINIMUM_SUCCESS_RATE = .95
        success_count = 0
        fail_count = 0

        for i in range(1, self.stress_test_number + 1):

            ensure_phones_default_state(
                self.log, [self.android_devices[0], self.android_devices[1]])
            wifi_reset(self.log, self.android_devices[0])
            wifi_toggle_state(self.log, self.android_devices[0], False)

            if data_connectivity_single_bearer(
                    self.log, self.android_devices[0], RAT_3G):
                success_count += 1
                result_str = "Succeeded"
            else:
                fail_count += 1
                result_str = "Failed"
            self.log.info("Iteration {} {}. Current: {} / {} passed.".format(
                i, result_str, success_count, self.stress_test_number))

        self.log.info("Final Count - Success: {}, Failure: {} - {}%".format(
            success_count, fail_count, str(100 * success_count / (
                success_count + fail_count))))
        if success_count / (success_count + fail_count
                            ) >= MINIMUM_SUCCESS_RATE:
            return True
        else:
            return False

    @TelephonyBaseTest.tel_test_wrap
    def test_4g_stress(self):
        """Stress Test data connection in 4g.

        This is a stress test for "test_4g".
        Default MINIMUM_SUCCESS_RATE is set to 95%.

        Returns:
            True stress pass rate is higher than MINIMUM_SUCCESS_RATE.
            False otherwise.
        """
        ads = self.android_devices
        MINIMUM_SUCCESS_RATE = .95
        success_count = 0
        fail_count = 0

        for i in range(1, self.stress_test_number + 1):

            ensure_phones_default_state(
                self.log, [self.android_devices[0], self.android_devices[1]])
            wifi_reset(self.log, self.android_devices[0])
            wifi_toggle_state(self.log, self.android_devices[0], False)

            if data_connectivity_single_bearer(
                    self.log, self.android_devices[0], RAT_4G):
                success_count += 1
                result_str = "Succeeded"
            else:
                fail_count += 1
                result_str = "Failed"
            self.log.info("Iteration {} {}. Current: {} / {} passed.".format(
                i, result_str, success_count, self.stress_test_number))

        self.log.info("Final Count - Success: {}, Failure: {} - {}%".format(
            success_count, fail_count, str(100 * success_count / (
                success_count + fail_count))))
        if success_count / (success_count + fail_count
                            ) >= MINIMUM_SUCCESS_RATE:
            return True
        else:
            return False

    def _test_setup_tethering(self, ads, network_generation=None):
        """Pre setup steps for WiFi tethering test.

        Ensure all ads are idle.
        Ensure tethering provider:
            turn off APM, turn off WiFI, turn on Data.
            have Internet connection, no active ongoing WiFi tethering.

        Returns:
            True if success.
            False if failed.
        """
        ensure_phones_idle(self.log, ads)

        if network_generation is not None:
            if not ensure_network_generation_for_subscription(
                    self.log, self.android_devices[0], self.android_devices[
                        0].droid.subscriptionGetDefaultDataSubId(),
                    network_generation, MAX_WAIT_TIME_NW_SELECTION,
                    NETWORK_SERVICE_DATA):
                self.log.error("Device failed to reselect in {}s.".format(
                    MAX_WAIT_TIME_NW_SELECTION))
                return False

        self.log.info("Airplane Off, Wifi Off, Data On.")
        toggle_airplane_mode(self.log, self.android_devices[0], False)
        wifi_toggle_state(self.log, self.android_devices[0], False)
        self.android_devices[0].droid.telephonyToggleDataConnection(True)
        if not wait_for_cell_data_connection(self.log, self.android_devices[0],
                                             True):
            self.log.error("Failed to enable data connection.")
            return False

        self.log.info("Verify internet")
        if not verify_http_connection(self.log, self.android_devices[0]):
            self.log.error("Data not available on cell.")
            return False

        # Turn off active SoftAP if any.
        if ads[0].droid.wifiIsApEnabled():
            stop_wifi_tethering(self.log, ads[0])

        return True

    @TelephonyBaseTest.tel_test_wrap
    def test_tethering_4g_to_2gwifi(self):
        """WiFi Tethering test: LTE to WiFI 2.4G Tethering

        1. DUT in LTE mode, idle.
        2. DUT start 2.4G WiFi Tethering
        3. PhoneB disable data, connect to DUT's softAP
        4. Verify Internet access on DUT and PhoneB

        Returns:
            True if success.
            False if failed.
        """
        ads = self.android_devices
        if not self._test_setup_tethering(ads, RAT_4G):
            self.log.error("Verify 4G Internet access failed.")
            return False

        return wifi_tethering_setup_teardown(
            self.log,
            ads[0], [ads[1]],
            ap_band=WIFI_CONFIG_APBAND_2G,
            check_interval=10,
            check_iteration=10)

    @TelephonyBaseTest.tel_test_wrap
    def test_tethering_4g_to_5gwifi(self):
        """WiFi Tethering test: LTE to WiFI 5G Tethering

        1. DUT in LTE mode, idle.
        2. DUT start 5G WiFi Tethering
        3. PhoneB disable data, connect to DUT's softAP
        4. Verify Internet access on DUT and PhoneB

        Returns:
            True if success.
            False if failed.
        """
        ads = self.android_devices
        if not self._test_setup_tethering(ads, RAT_4G):
            self.log.error("Verify 4G Internet access failed.")
            return False

        return wifi_tethering_setup_teardown(
            self.log,
            ads[0], [ads[1]],
            ap_band=WIFI_CONFIG_APBAND_5G,
            check_interval=10,
            check_iteration=10)

    @TelephonyBaseTest.tel_test_wrap
    def test_tethering_3g_to_2gwifi(self):
        """WiFi Tethering test: 3G to WiFI 2.4G Tethering

        1. DUT in 3G mode, idle.
        2. DUT start 2.4G WiFi Tethering
        3. PhoneB disable data, connect to DUT's softAP
        4. Verify Internet access on DUT and PhoneB

        Returns:
            True if success.
            False if failed.
        """
        ads = self.android_devices
        if not self._test_setup_tethering(ads, RAT_3G):
            self.log.error("Verify 3G Internet access failed.")
            return False

        return wifi_tethering_setup_teardown(
            self.log,
            ads[0], [ads[1]],
            ap_band=WIFI_CONFIG_APBAND_2G,
            check_interval=10,
            check_iteration=10)

    @TelephonyBaseTest.tel_test_wrap
    def test_tethering_3g_to_5gwifi(self):
        """WiFi Tethering test: 3G to WiFI 5G Tethering

        1. DUT in 3G mode, idle.
        2. DUT start 5G WiFi Tethering
        3. PhoneB disable data, connect to DUT's softAP
        4. Verify Internet access on DUT and PhoneB

        Returns:
            True if success.
            False if failed.
        """
        ads = self.android_devices
        if not self._test_setup_tethering(ads, RAT_3G):
            self.log.error("Verify 3G Internet access failed.")
            return False

        return wifi_tethering_setup_teardown(
            self.log,
            ads[0], [ads[1]],
            ap_band=WIFI_CONFIG_APBAND_5G,
            check_interval=10,
            check_iteration=10)

    @TelephonyBaseTest.tel_test_wrap
    def test_tethering_4g_to_2gwifi_2clients(self):
        """WiFi Tethering test: LTE to WiFI 2.4G Tethering, with multiple clients

        1. DUT in 3G mode, idle.
        2. DUT start 5G WiFi Tethering
        3. PhoneB and PhoneC disable data, connect to DUT's softAP
        4. Verify Internet access on DUT and PhoneB PhoneC

        Returns:
            True if success.
            False if failed.
        """
        ads = self.android_devices
        if not self._test_setup_tethering(ads, RAT_4G):
            self.log.error("Verify 4G Internet access failed.")
            return False

        return wifi_tethering_setup_teardown(
            self.log,
            ads[0], [ads[1], ads[2]],
            ap_band=WIFI_CONFIG_APBAND_2G,
            check_interval=10,
            check_iteration=10)

    @TelephonyBaseTest.tel_test_wrap
    def test_tethering_2g_to_2gwifi(self):
        """WiFi Tethering test: 2G to WiFI 2.4G Tethering

        1. DUT in 2G mode, idle.
        2. DUT start 2.4G WiFi Tethering
        3. PhoneB disable data, connect to DUT's softAP
        4. Verify Internet access on DUT and PhoneB

        Returns:
            True if success.
            False if failed.
        """
        ads = self.android_devices
        if not self._test_setup_tethering(ads, RAT_2G):
            self.log.error("Verify 2G Internet access failed.")
            return False

        return wifi_tethering_setup_teardown(
            self.log,
            ads[0], [ads[1]],
            ap_band=WIFI_CONFIG_APBAND_2G,
            check_interval=10,
            check_iteration=10)

    @TelephonyBaseTest.tel_test_wrap
    def test_tethering_2g_to_5gwifi(self):
        """WiFi Tethering test: 2G to WiFI 5G Tethering

        1. DUT in 2G mode, idle.
        2. DUT start 5G WiFi Tethering
        3. PhoneB disable data, connect to DUT's softAP
        4. Verify Internet access on DUT and PhoneB

        Returns:
            True if success.
            False if failed.
        """
        ads = self.android_devices
        if not self._test_setup_tethering(ads, RAT_2G):
            self.log.error("Verify 2G Internet access failed.")
            return False

        return wifi_tethering_setup_teardown(
            self.log,
            ads[0], [ads[1]],
            ap_band=WIFI_CONFIG_APBAND_5G,
            check_interval=10,
            check_iteration=10)

    @TelephonyBaseTest.tel_test_wrap
    def test_disable_wifi_tethering_resume_connected_wifi(self):
        """WiFi Tethering test: WiFI connected to 2.4G network,
        start (LTE) 2.4G WiFi tethering, then stop tethering

        1. DUT in LTE mode, idle. WiFi connected to 2.4G Network
        2. DUT start 2.4G WiFi Tethering
        3. PhoneB disable data, connect to DUT's softAP
        4. Verify Internet access on DUT and PhoneB
        5. Disable WiFi Tethering on DUT.
        6. Verify DUT automatically connect to previous WiFI network

        Returns:
            True if success.
            False if failed.
        """
        ads = self.android_devices
        if not self._test_setup_tethering(ads, RAT_4G):
            self.log.error("Verify 4G Internet access failed.")
            return False
        self.log.info("Connect WiFi.")
        if not ensure_wifi_connected(self.log, ads[0], self.wifi_network_ssid,
                                     self.wifi_network_pass):
            self.log.error("WiFi connect fail.")
            return False
        self.log.info("Start WiFi Tethering.")
        if not wifi_tethering_setup_teardown(
                self.log, ads[0], [ads[1]], check_interval=10,
                check_iteration=2):
            self.log.error("WiFi Tethering failed.")
            return False

        if (not wait_for_wifi_data_connection(self.log, ads[0], True) or
                not verify_http_connection(self.log, ads[0])):
            self.log.error("Provider data did not return to Wifi")
            return False
        return True

    @TelephonyBaseTest.tel_test_wrap
    def test_toggle_data_during_active_wifi_tethering(self):
        """WiFi Tethering test: Toggle Data during active WiFi Tethering

        1. DUT in LTE mode, idle.
        2. DUT start 2.4G WiFi Tethering
        3. PhoneB disable data, connect to DUT's softAP
        4. Verify Internet access on DUT and PhoneB
        5. Disable Data on DUT, verify PhoneB still connected to WiFi, but no Internet access.
        6. Enable Data on DUT, verify PhoneB still connected to WiFi and have Internet access.

        Returns:
            True if success.
            False if failed.
        """
        ads = self.android_devices
        if not self._test_setup_tethering(ads, RAT_4G):
            self.log.error("Verify 4G Internet access failed.")
            return False
        try:
            ssid = rand_ascii_str(10)
            if not wifi_tethering_setup_teardown(
                    self.log,
                    ads[0], [ads[1]],
                    ap_band=WIFI_CONFIG_APBAND_2G,
                    check_interval=10,
                    check_iteration=2,
                    do_cleanup=False,
                    ssid=ssid):
                self.log.error("WiFi Tethering failed.")
                return False

            if not ads[0].droid.wifiIsApEnabled():
                self.log.error("Provider WiFi tethering stopped.")
                return False

            self.log.info(
                "Disable Data on Provider, verify no data on Client.")
            ads[0].droid.telephonyToggleDataConnection(False)
            time.sleep(WAIT_TIME_DATA_STATUS_CHANGE_DURING_WIFI_TETHERING)
            if verify_http_connection(self.log, ads[0]):
                self.log.error("Disable data on provider failed.")
                return False
            if not ads[0].droid.wifiIsApEnabled():
                self.log.error("Provider WiFi tethering stopped.")
                return False
            wifi_info = ads[1].droid.wifiGetConnectionInfo()

            if wifi_info[WIFI_SSID_KEY] != ssid:
                self.log.error("WiFi error. Info: {}".format(wifi_info))
                return False
            if verify_http_connection(self.log, ads[1]):
                self.log.error("Client should not have Internet connection.")
                return False

            self.log.info(
                "Enable Data on Provider, verify data available on Client.")
            ads[0].droid.telephonyToggleDataConnection(True)
            time.sleep(WAIT_TIME_DATA_STATUS_CHANGE_DURING_WIFI_TETHERING)
            if not verify_http_connection(self.log, ads[0]):
                self.log.error("Enable data on provider failed.")
                return False
            if not ads[0].droid.wifiIsApEnabled():
                self.log.error("Provider WiFi tethering stopped.")
                return False
            wifi_info = ads[1].droid.wifiGetConnectionInfo()

            if wifi_info[WIFI_SSID_KEY] != ssid:
                self.log.error("WiFi error. Info: {}".format(wifi_info))
                return False
            if not verify_http_connection(self.log, ads[1]):
                self.log.error("Client have no Internet connection!")
                return False
        finally:
            if not wifi_tethering_cleanup(self.log, ads[0], [ads[1]]):
                return False
        return True

    # Invalid Live Test. Can't rely on the result of this test with live network.
    # Network may decide not to change the RAT when data conenction is active.
    @TelephonyBaseTest.tel_test_wrap
    def test_change_rat_during_active_wifi_tethering_lte_to_3g(self):
        """WiFi Tethering test: Change Cellular Data RAT generation from LTE to 3G,
            during active WiFi Tethering.

        1. DUT in LTE mode, idle.
        2. DUT start 2.4G WiFi Tethering
        3. PhoneB disable data, connect to DUT's softAP
        4. Verily Internet access on DUT and PhoneB
        5. Change DUT Cellular Data RAT generation from LTE to 3G.
        6. Verify both DUT and PhoneB have Internet access.

        Returns:
            True if success.
            False if failed.
        """
        ads = self.android_devices
        if not self._test_setup_tethering(ads, RAT_4G):
            self.log.error("Verify 4G Internet access failed.")
            return False
        try:
            if not wifi_tethering_setup_teardown(
                    self.log,
                    ads[0], [ads[1]],
                    ap_band=WIFI_CONFIG_APBAND_2G,
                    check_interval=10,
                    check_iteration=2,
                    do_cleanup=False):
                self.log.error("WiFi Tethering failed.")
                return False

            if not ads[0].droid.wifiIsApEnabled():
                self.log.error("Provider WiFi tethering stopped.")
                return False

            self.log.info("Provider change RAT from LTE to 3G.")
            if not ensure_network_generation(
                    self.log,
                    ads[0],
                    RAT_3G,
                    voice_or_data=NETWORK_SERVICE_DATA,
                    toggle_apm_after_setting=False):
                self.log.error("Provider failed to reselect to 3G.")
                return False
            time.sleep(WAIT_TIME_DATA_STATUS_CHANGE_DURING_WIFI_TETHERING)
            if not verify_http_connection(self.log, ads[0]):
                self.log.error("Data not available on Provider.")
                return False
            if not ads[0].droid.wifiIsApEnabled():
                self.log.error("Provider WiFi tethering stopped.")
                return False
            if not tethering_check_internet_connection(self.log, ads[0],
                                                       [ads[1]], 10, 5):
                return False
        finally:
            if not wifi_tethering_cleanup(self.log, ads[0], [ads[1]]):
                return False
        return True

    # Invalid Live Test. Can't rely on the result of this test with live network.
    # Network may decide not to change the RAT when data conenction is active.
    @TelephonyBaseTest.tel_test_wrap
    def test_change_rat_during_active_wifi_tethering_3g_to_lte(self):
        """WiFi Tethering test: Change Cellular Data RAT generation from 3G to LTE,
            during active WiFi Tethering.

        1. DUT in 3G mode, idle.
        2. DUT start 2.4G WiFi Tethering
        3. PhoneB disable data, connect to DUT's softAP
        4. Verily Internet access on DUT and PhoneB
        5. Change DUT Cellular Data RAT generation from 3G to LTE.
        6. Verify both DUT and PhoneB have Internet access.

        Returns:
            True if success.
            False if failed.
        """
        ads = self.android_devices
        if not self._test_setup_tethering(ads, RAT_3G):
            self.log.error("Verify 3G Internet access failed.")
            return False
        try:
            if not wifi_tethering_setup_teardown(
                    self.log,
                    ads[0], [ads[1]],
                    ap_band=WIFI_CONFIG_APBAND_2G,
                    check_interval=10,
                    check_iteration=2,
                    do_cleanup=False):
                self.log.error("WiFi Tethering failed.")
                return False

            if not ads[0].droid.wifiIsApEnabled():
                self.log.error("Provider WiFi tethering stopped.")
                return False

            self.log.info("Provider change RAT from 3G to 4G.")
            if not ensure_network_generation(
                    self.log,
                    ads[0],
                    RAT_4G,
                    voice_or_data=NETWORK_SERVICE_DATA,
                    toggle_apm_after_setting=False):
                self.log.error("Provider failed to reselect to 4G.")
                return False
            time.sleep(WAIT_TIME_DATA_STATUS_CHANGE_DURING_WIFI_TETHERING)
            if not verify_http_connection(self.log, ads[0]):
                self.log.error("Data not available on Provider.")
                return False
            if not ads[0].droid.wifiIsApEnabled():
                self.log.error("Provider WiFi tethering stopped.")
                return False
            if not tethering_check_internet_connection(self.log, ads[0],
                                                       [ads[1]], 10, 5):
                return False
        finally:
            if not wifi_tethering_cleanup(self.log, ads[0], [ads[1]]):
                return False
        return True

    @TelephonyBaseTest.tel_test_wrap
    def test_toggle_apm_during_active_wifi_tethering(self):
        """WiFi Tethering test: Toggle APM during active WiFi Tethering

        1. DUT in LTE mode, idle.
        2. DUT start 2.4G WiFi Tethering
        3. PhoneB disable data, connect to DUT's softAP
        4. Verify Internet access on DUT and PhoneB
        5. DUT toggle APM on, verify WiFi tethering stopped, PhoneB lost WiFi connection.
        6. DUT toggle APM off, verify PhoneA have cellular data and Internet connection.

        Returns:
            True if success.
            False if failed.
        """
        ads = self.android_devices
        if not self._test_setup_tethering(ads, RAT_4G):
            self.log.error("Verify 4G Internet access failed.")
            return False
        try:
            ssid = rand_ascii_str(10)
            if not wifi_tethering_setup_teardown(
                    self.log,
                    ads[0], [ads[1]],
                    ap_band=WIFI_CONFIG_APBAND_2G,
                    check_interval=10,
                    check_iteration=2,
                    do_cleanup=False,
                    ssid=ssid):
                self.log.error("WiFi Tethering failed.")
                return False

            if not ads[0].droid.wifiIsApEnabled():
                self.log.error("Provider WiFi tethering stopped.")
                return False

            self.log.info(
                "Provider turn on APM, verify no wifi/data on Client.")
            if not toggle_airplane_mode(self.log, ads[0], True):
                self.log.error("Provider turn on APM failed.")
                return False
            time.sleep(WAIT_TIME_DATA_STATUS_CHANGE_DURING_WIFI_TETHERING)
            if ads[0].droid.wifiIsApEnabled():
                self.log.error("Provider WiFi tethering not stopped.")
                return False
            if verify_http_connection(self.log, ads[1]):
                self.log.error("Client should not have Internet connection.")
                return False
            wifi_info = ads[1].droid.wifiGetConnectionInfo()
            self.log.info("WiFi Info: {}".format(wifi_info))

            if wifi_info[WIFI_SSID_KEY] == ssid:
                self.log.error("WiFi error. WiFi should not be connected.".
                               format(wifi_info))
                return False

            self.log.info("Provider turn off APM.")
            if not toggle_airplane_mode(self.log, ads[0], False):
                self.log.error("Provider turn on APM failed.")
                return False
            time.sleep(WAIT_TIME_DATA_STATUS_CHANGE_DURING_WIFI_TETHERING)
            if ads[0].droid.wifiIsApEnabled():
                self.log.error("Provider WiFi tethering should not on.")
                return False
            if not verify_http_connection(self.log, ads[0]):
                self.log.error("Provider should have Internet connection.")
                return False
        finally:
            ads[1].droid.telephonyToggleDataConnection(True)
            wifi_reset(self.log, ads[1])
        return True

    @TelephonyBaseTest.tel_test_wrap
    def test_tethering_entitlement_check(self):
        """Tethering Entitlement Check Test

        Get tethering entitlement check result.

        Returns:
            True if entitlement check returns True.
        """
        ad = self.android_devices[0]

        if (not wait_for_cell_data_connection(self.log,
                                              self.android_devices[0], True) or
                not verify_http_connection(self.log, self.android_devices[0])):
            self.log.error("Failed cell data call for entitlement check.")
            return False

        result = ad.droid.carrierConfigIsTetheringModeAllowed(
            TETHERING_MODE_WIFI, MAX_WAIT_TIME_TETHERING_ENTITLEMENT_CHECK)
        self.log.info("{} tethering entitlement check result: {}.".format(
            ad.serial, result))
        return result

    @TelephonyBaseTest.tel_test_wrap
    def test_tethering_4g_to_2gwifi_stress(self):
        """Stress Test LTE to WiFI 2.4G Tethering

        This is a stress test for "test_tethering_4g_to_2gwifi".
        Default MINIMUM_SUCCESS_RATE is set to 95%.

        Returns:
            True stress pass rate is higher than MINIMUM_SUCCESS_RATE.
            False otherwise.
        """
        MINIMUM_SUCCESS_RATE = .95
        success_count = 0
        fail_count = 0

        for i in range(1, self.stress_test_number + 1):

            ensure_phones_default_state(
                self.log, [self.android_devices[0], self.android_devices[1]])

            if self.test_tethering_4g_to_2gwifi():
                success_count += 1
                result_str = "Succeeded"
            else:
                fail_count += 1
                result_str = "Failed"
            self.log.info("Iteration {} {}. Current: {} / {} passed.".format(
                i, result_str, success_count, self.stress_test_number))

        self.log.info("Final Count - Success: {}, Failure: {} - {}%".format(
            success_count, fail_count, str(100 * success_count / (
                success_count + fail_count))))
        if success_count / (success_count + fail_count
                            ) >= MINIMUM_SUCCESS_RATE:
            return True
        else:
            return False

    @TelephonyBaseTest.tel_test_wrap
    def test_tethering_wifi_ssid_quotes(self):
        """WiFi Tethering test: SSID name have quotes.
        1. Set SSID name have double quotes.
        2. Start LTE to WiFi (2.4G) tethering.
        3. Verify tethering.

        Returns:
            True if success.
            False if failed.
        """
        ads = self.android_devices
        if not self._test_setup_tethering(ads):
            self.log.error("Verify Internet access failed.")
            return False
        ssid = "\"" + rand_ascii_str(10) + "\""
        self.log.info("Starting WiFi Tethering test with ssid: {}".format(
            ssid))

        return wifi_tethering_setup_teardown(
            self.log,
            ads[0], [ads[1]],
            ap_band=WIFI_CONFIG_APBAND_2G,
            check_interval=10,
            check_iteration=10,
            ssid=ssid)

    @TelephonyBaseTest.tel_test_wrap
    def test_tethering_wifi_password_escaping_characters(self):
        """WiFi Tethering test: password have escaping characters.
        1. Set password have escaping characters.
            e.g.: '"DQ=/{Yqq;M=(^_3HzRvhOiL8S%`]w&l<Qp8qH)bs<4E9v_q=HLr^)}w$blA0Kg'
        2. Start LTE to WiFi (2.4G) tethering.
        3. Verify tethering.

        Returns:
            True if success.
            False if failed.
        """
        ads = self.android_devices
        if not self._test_setup_tethering(ads):
            self.log.error("Verify Internet access failed.")
            return False

        password = '"DQ=/{Yqq;M=(^_3HzRvhOiL8S%`]w&l<Qp8qH)bs<4E9v_q=HLr^)}w$blA0Kg'
        self.log.info("Starting WiFi Tethering test with password: {}".format(
            password))

        return wifi_tethering_setup_teardown(
            self.log,
            ads[0], [ads[1]],
            ap_band=WIFI_CONFIG_APBAND_2G,
            check_interval=10,
            check_iteration=10,
            password=password)

    def _test_start_wifi_tethering_connect_teardown(self, ad_host, ad_client,
                                                    ssid, password):
        """Private test util for WiFi Tethering.

        1. Host start WiFi tethering.
        2. Client connect to tethered WiFi.
        3. Host tear down WiFi tethering.

        Args:
            ad_host: android device object for host
            ad_client: android device object for client
            ssid: WiFi tethering ssid
            password: WiFi tethering password

        Returns:
            True if no error happen, otherwise False.
        """
        result = True
        # Turn off active SoftAP if any.
        if ad_host.droid.wifiIsApEnabled():
            stop_wifi_tethering(self.log, ad_host)

        time.sleep(WAIT_TIME_ANDROID_STATE_SETTLING)
        if not start_wifi_tethering(self.log, ad_host, ssid, password,
                                    WIFI_CONFIG_APBAND_2G):
            self.log.error("Start WiFi tethering failed.")
            result = False
        time.sleep(WAIT_TIME_ANDROID_STATE_SETTLING)
        if not ensure_wifi_connected(self.log, ad_client, ssid, password):
            self.log.error("Client connect to WiFi failed.")
            result = False
        if not wifi_reset(self.log, ad_client):
            self.log.error("Reset client WiFi failed. {}".format(
                ad_client.serial))
            result = False
        if not stop_wifi_tethering(self.log, ad_host):
            self.log.error("Stop WiFi tethering failed.")
            result = False
        return result

    @TelephonyBaseTest.tel_test_wrap
    def test_tethering_wifi_ssid(self):
        """WiFi Tethering test: start WiFi tethering with all kinds of SSIDs.

        For each listed SSID, start WiFi tethering on DUT, client connect WiFi,
        then tear down WiFi tethering.

        Returns:
            True if WiFi tethering succeed on all SSIDs.
            False if failed.
        """
        ads = self.android_devices
        if not self._test_setup_tethering(ads, RAT_4G):
            self.log.error("Setup Failed.")
            return False
        ssid_list = [" !\"#$%&'()*+,-./0123456789:;<=>?",
                     "@ABCDEFGHIJKLMNOPQRSTUVWXYZ[\\]^_",
                     "`abcdefghijklmnopqrstuvwxyz{|}~", " a ", "!b!", "#c#",
                     "$d$", "%e%", "&f&", "'g'", "(h(", ")i)", "*j*", "+k+",
                     "-l-", ".m.", "/n/", "_",
                     " !\"#$%&\'()*+,-./:;<=>?@[\\]^_`{|}",
                     "\u0644\u062c\u0648\u062c", "\u8c37\u6b4c", "\uad6c\uae00"
                     "\u30b0\u30fc\u30eb",
                     "\u0417\u0434\u0440\u0430\u0432\u0441\u0442\u0443\u0439"]
        fail_list = {}

        for ssid in ssid_list:
            password = rand_ascii_str(8)
            self.log.info("SSID: <{}>, Password: <{}>".format(ssid, password))
            if not self._test_start_wifi_tethering_connect_teardown(
                    ads[0], ads[1], ssid, password):
                fail_list[ssid] = password

        if (len(fail_list) > 0):
            self.log.error("Failed cases: {}".format(fail_list))
            return False
        else:
            return True

    @TelephonyBaseTest.tel_test_wrap
    def test_tethering_wifi_password(self):
        """WiFi Tethering test: start WiFi tethering with all kinds of passwords.

        For each listed password, start WiFi tethering on DUT, client connect WiFi,
        then tear down WiFi tethering.

        Returns:
            True if WiFi tethering succeed on all passwords.
            False if failed.
        """
        ads = self.android_devices
        if not self._test_setup_tethering(ads, RAT_4G):
            self.log.error("Setup Failed.")
            return False
        password_list = [
            " !\"#$%&'()*+,-./0123456789:;<=>?",
            "@ABCDEFGHIJKLMNOPQRSTUVWXYZ[\\]^_",
            "`abcdefghijklmnopqrstuvwxyz{|}~",
            " !\"#$%&\'()*+,-./:;<=>?@[\\]^_`{|}", "abcdefgh",
            "ABCDEFGHIJKLMNOPQRSTUVWXYZabcdefghijklmnopqrstuvwxyz0123456789!",
            " a12345 ", "!b12345!", "#c12345#", "$d12345$", "%e12345%",
            "&f12345&", "'g12345'", "(h12345(", ")i12345)", "*j12345*",
            "+k12345+", "-l12345-", ".m12345.", "/n12345/"
        ]
        fail_list = {}

        for password in password_list:
            result = True
            ssid = rand_ascii_str(8)
            self.log.info("SSID: <{}>, Password: <{}>".format(ssid, password))
            if not self._test_start_wifi_tethering_connect_teardown(
                    ads[0], ads[1], ssid, password):
                fail_list[ssid] = password

        if (len(fail_list) > 0):
            self.log.error("Failed cases: {}".format(fail_list))
            return False
        else:
            return True

    def _test_tethering_wifi_and_voice_call(
            self, provider, client, provider_data_rat, provider_setup_func,
            provider_in_call_check_func):
        if not self._test_setup_tethering([provider, client],
                                          provider_data_rat):
            self.log.error("Verify 4G Internet access failed.")
            return False

        tasks = [(provider_setup_func, (self.log, provider)),
                 (phone_setup_voice_general, (self.log, client))]
        if not multithread_func(self.log, tasks):
            self.log.error("Phone Failed to Set Up VoLTE.")
            return False

        try:
            self.log.info("1. Setup WiFi Tethering.")
            if not wifi_tethering_setup_teardown(
                    self.log,
                    provider, [client],
                    ap_band=WIFI_CONFIG_APBAND_2G,
                    check_interval=10,
                    check_iteration=2,
                    do_cleanup=False):
                self.log.error("WiFi Tethering failed.")
                return False
            self.log.info("2. Make outgoing call.")
            if not call_setup_teardown(
                    self.log,
                    provider,
                    client,
                    ad_hangup=None,
                    verify_caller_func=provider_in_call_check_func):
                self.log.error("Setup Call Failed.")
                return False
            self.log.info("3. Verify data.")
            if not verify_http_connection(self.log, provider):
                self.log.error("Provider have no Internet access.")
            if not verify_http_connection(self.log, client):
                self.log.error("Client have no Internet access.")
            hangup_call(self.log, provider)

            time.sleep(WAIT_TIME_BETWEEN_REG_AND_CALL)

            self.log.info("4. Make incoming call.")
            if not call_setup_teardown(
                    self.log,
                    client,
                    provider,
                    ad_hangup=None,
                    verify_callee_func=provider_in_call_check_func):
                self.log.error("Setup Call Failed.")
                return False
            self.log.info("5. Verify data.")
            if not verify_http_connection(self.log, provider):
                self.log.error("Provider have no Internet access.")
            if not verify_http_connection(self.log, client):
                self.log.error("Client have no Internet access.")
            hangup_call(self.log, provider)

        finally:
            if not wifi_tethering_cleanup(self.log, provider, [client]):
                return False
        return True

    @TelephonyBaseTest.tel_test_wrap
    def test_tethering_wifi_volte_call(self):
        """WiFi Tethering test: VoLTE call during WiFi tethering
        1. Start LTE to WiFi (2.4G) tethering.
        2. Verify tethering.
        3. Make outgoing VoLTE call on tethering provider.
        4. Verify tethering still works.
        5. Make incoming VoLTE call on tethering provider.
        6. Verify tethering still works.

        Returns:
            True if success.
            False if failed.
        """
        return self._test_tethering_wifi_and_voice_call(
            self.android_devices[0], self.android_devices[1], RAT_4G,
            phone_setup_volte, is_phone_in_call_volte)

    @TelephonyBaseTest.tel_test_wrap
    def test_tethering_wifi_csfb_call(self):
        """WiFi Tethering test: CSFB call during WiFi tethering
        1. Start LTE to WiFi (2.4G) tethering.
        2. Verify tethering.
        3. Make outgoing CSFB call on tethering provider.
        4. Verify tethering still works.
        5. Make incoming CSFB call on tethering provider.
        6. Verify tethering still works.

        Returns:
            True if success.
            False if failed.
        """
        return self._test_tethering_wifi_and_voice_call(
            self.android_devices[0], self.android_devices[1], RAT_4G,
            phone_setup_csfb, is_phone_in_call_csfb)

    @TelephonyBaseTest.tel_test_wrap
    def test_tethering_wifi_3g_call(self):
        """WiFi Tethering test: 3G call during WiFi tethering
        1. Start 3G to WiFi (2.4G) tethering.
        2. Verify tethering.
        3. Make outgoing CS call on tethering provider.
        4. Verify tethering still works.
        5. Make incoming CS call on tethering provider.
        6. Verify tethering still works.

        Returns:
            True if success.
            False if failed.
        """
        return self._test_tethering_wifi_and_voice_call(
            self.android_devices[0], self.android_devices[1], RAT_3G,
            phone_setup_voice_3g, is_phone_in_call_3g)

    @TelephonyBaseTest.tel_test_wrap
    def test_tethering_wifi_no_password(self):
        """WiFi Tethering test: Start WiFi tethering with no password

        1. DUT is idle.
        2. DUT start 2.4G WiFi Tethering, with no WiFi password.
        3. PhoneB disable data, connect to DUT's softAP
        4. Verify Internet access on DUT and PhoneB

        Returns:
            True if success.
            False if failed.
        """
        ads = self.android_devices
        if not self._test_setup_tethering(ads):
            self.log.error("Verify Internet access failed.")
            return False

        return wifi_tethering_setup_teardown(
            self.log,
            ads[0], [ads[1]],
            ap_band=WIFI_CONFIG_APBAND_2G,
            check_interval=10,
            check_iteration=10,
            password="")

    @TelephonyBaseTest.tel_test_wrap
    def test_tethering_wifi_reboot(self):
        """WiFi Tethering test: Start WiFi tethering then Reboot device

        1. DUT is idle.
        2. DUT start 2.4G WiFi Tethering.
        3. PhoneB disable data, connect to DUT's softAP
        4. Verify Internet access on DUT and PhoneB
        5. Reboot DUT
        6. After DUT reboot, verify tethering is stopped.

        Returns:
            True if success.
            False if failed.
        """
        ads = self.android_devices
        if not self._test_setup_tethering(ads):
            self.log.error("Verify Internet access failed.")
            return False
        try:
            if not wifi_tethering_setup_teardown(
                    self.log,
                    ads[0], [ads[1]],
                    ap_band=WIFI_CONFIG_APBAND_2G,
                    check_interval=10,
                    check_iteration=2,
                    do_cleanup=False):
                self.log.error("WiFi Tethering failed.")
                return False

            if not ads[0].droid.wifiIsApEnabled():
                self.log.error("Provider WiFi tethering stopped.")
                return False

            self.log.info("Reboot DUT:{}".format(ads[0].serial))
            ads[0].reboot()
            time.sleep(WAIT_TIME_AFTER_REBOOT +
                       WAIT_TIME_TETHERING_AFTER_REBOOT)

            self.log.info("After reboot check if tethering stopped.")
            if ads[0].droid.wifiIsApEnabled():
                self.log.error("Provider WiFi tethering did NOT stopped.")
                return False
        finally:
            ads[1].droid.telephonyToggleDataConnection(True)
            wifi_reset(self.log, ads[1])
            if ads[0].droid.wifiIsApEnabled():
                stop_wifi_tethering(self.log, ads[0])
        return True

    @TelephonyBaseTest.tel_test_wrap
    def test_connect_wifi_start_tethering_wifi_reboot(self):
        """WiFi Tethering test: WiFI connected, then start WiFi tethering,
            then reboot device.

        Initial Condition: DUT in 4G mode, idle, DUT connect to WiFi.
        1. DUT start 2.4G WiFi Tethering.
        2. PhoneB disable data, connect to DUT's softAP
        3. Verify Internet access on DUT and PhoneB
        4. Reboot DUT
        5. After DUT reboot, verify tethering is stopped. DUT is able to connect
            to previous WiFi AP.

        Returns:
            True if success.
            False if failed.
        """
        ads = self.android_devices
        if not self._test_setup_tethering(ads):
            self.log.error("Verify Internet access failed.")
            return False

        self.log.info("Make sure DUT can connect to live network by WIFI")
        if ((not ensure_wifi_connected(self.log, ads[0],
                                       self.wifi_network_ssid,
                                       self.wifi_network_pass)) or
            (not verify_http_connection(self.log, ads[0]))):
            self.log.error("WiFi connect fail.")
            return False

        try:
            if not wifi_tethering_setup_teardown(
                    self.log,
                    ads[0], [ads[1]],
                    ap_band=WIFI_CONFIG_APBAND_2G,
                    check_interval=10,
                    check_iteration=2,
                    do_cleanup=False):
                self.log.error("WiFi Tethering failed.")
                return False

            if not ads[0].droid.wifiIsApEnabled():
                self.log.error("Provider WiFi tethering stopped.")
                return False

            self.log.info("Reboot DUT:{}".format(ads[0].serial))
            ads[0].reboot()
            time.sleep(WAIT_TIME_AFTER_REBOOT)
            time.sleep(WAIT_TIME_TETHERING_AFTER_REBOOT)

            self.log.info("After reboot check if tethering stopped.")
            if ads[0].droid.wifiIsApEnabled():
                self.log.error("Provider WiFi tethering did NOT stopped.")
                return False

            self.log.info("Make sure WiFi can connect automatically.")
            if (not wait_for_wifi_data_connection(self.log, ads[0], True) or
                    not verify_http_connection(self.log, ads[0])):
                self.log.error("Data did not return to WiFi")
                return False

        finally:
            ads[1].droid.telephonyToggleDataConnection(True)
            wifi_reset(self.log, ads[1])
            if ads[0].droid.wifiIsApEnabled():
                stop_wifi_tethering(self.log, ads[0])
        return True

    @TelephonyBaseTest.tel_test_wrap
    def test_connect_wifi_reboot_start_tethering_wifi(self):
        """WiFi Tethering test: DUT connected to WiFi, then reboot,
        After reboot, start WiFi tethering, verify tethering actually works.

        Initial Condition: Device set to 4G mode, idle, DUT connect to WiFi.
        1. Verify Internet is working on DUT (by WiFi).
        2. Reboot DUT.
        3. DUT start 2.4G WiFi Tethering.
        4. PhoneB disable data, connect to DUT's softAP
        5. Verify Internet access on DUT and PhoneB

        Returns:
            True if success.
            False if failed.
        """
        ads = self.android_devices

        if not self._test_setup_tethering(ads):
            self.log.error("Verify Internet access failed.")
            return False

        self.log.info("Make sure DUT can connect to live network by WIFI")
        if ((not ensure_wifi_connected(self.log, ads[0],
                                       self.wifi_network_ssid,
                                       self.wifi_network_pass)) or
            (not verify_http_connection(self.log, ads[0]))):
            self.log.error("WiFi connect fail.")
            return False

        self.log.info("Reboot DUT:{}".format(ads[0].serial))
        ads[0].reboot()
        time.sleep(WAIT_TIME_AFTER_REBOOT)
        time.sleep(WAIT_TIME_TETHERING_AFTER_REBOOT)

        return wifi_tethering_setup_teardown(
            self.log,
            ads[0], [ads[1]],
            ap_band=WIFI_CONFIG_APBAND_2G,
            check_interval=10,
            check_iteration=10)

    @TelephonyBaseTest.tel_test_wrap
    def test_tethering_wifi_screen_off_enable_doze_mode(self):
        """WiFi Tethering test: Start WiFi tethering, then turn off DUT's screen,
            then enable doze mode.

        1. Start WiFi tethering on DUT.
        2. PhoneB disable data, and connect to DUT's softAP
        3. Verify Internet access on DUT and PhoneB
        4. Turn off DUT's screen. Wait for 1 minute and
            verify Internet access on Client PhoneB.
        5. Enable doze mode on DUT. Wait for 1 minute and
            verify Internet access on Client PhoneB.

        Returns:
            True if success.
            False if failed.
        """
        ads = self.android_devices
        if not self._test_setup_tethering(ads):
            self.log.error("Verify Internet access failed.")
            return False
        try:
            if not wifi_tethering_setup_teardown(
                    self.log,
                    ads[0], [ads[1]],
                    ap_band=WIFI_CONFIG_APBAND_2G,
                    check_interval=10,
                    check_iteration=2,
                    do_cleanup=False):
                self.log.error("WiFi Tethering failed.")
                return False

            if not ads[0].droid.wifiIsApEnabled():
                self.log.error("Provider WiFi tethering stopped.")
                return False

            self.log.info("Turn off screen on provider: <{}>.".format(ads[0]
                                                                      .serial))
            ads[0].droid.goToSleepNow()
            time.sleep(60)
            if not verify_http_connection(self.log, ads[1]):
                self.log.error("Client have no Internet access.")
                return False

            self.log.info("Enable doze mode on provider: <{}>.".format(ads[
                0].serial))
            if not enable_doze(ads[0]):
                self.log.error("Failed to enable doze mode.")
                return False
            time.sleep(60)
            if not verify_http_connection(self.log, ads[1]):
                self.log.error("Client have no Internet access.")
                return False
        finally:
            self.log.info("Disable doze mode.")
            if not disable_doze(ads[0]):
                self.log.error("Failed to disable doze mode.")
                return False
            if not wifi_tethering_cleanup(self.log, ads[0], [ads[1]]):
                return False
        return True

    @TelephonyBaseTest.tel_test_wrap
    def test_msim_switch_data_sim_2g(self):
        """Switch Data SIM on 2G network.

        Steps:
        1. Data on default Data SIM.
        2. Switch Data to another SIM. Make sure data is still available.
        3. Switch Data back to previous SIM. Make sure data is still available.

        Expected Results:
        1. Verify Data on Cell
        2. Verify Data on Wifi

        Returns:
            True if success.
            False if failed.
        """
        ad = self.android_devices[0]
        current_data_sub_id = ad.droid.subscriptionGetDefaultDataSubId()
        current_sim_slot_index = get_slot_index_from_subid(self.log, ad,
                                                           current_data_sub_id)
        if current_sim_slot_index == SIM1_SLOT_INDEX:
            next_sim_slot_index = SIM2_SLOT_INDEX
        else:
            next_sim_slot_index = SIM1_SLOT_INDEX
        next_data_sub_id = get_subid_from_slot_index(self.log, ad,
                                                     next_sim_slot_index)
        self.log.info("Current Data is on subId: {}, SIM slot: {}".format(
            current_data_sub_id, current_sim_slot_index))
        if not ensure_network_generation_for_subscription(
                self.log,
                ad,
                ad.droid.subscriptionGetDefaultDataSubId(),
                GEN_2G,
                voice_or_data=NETWORK_SERVICE_DATA):
            self.log.error("Device data does not attach to 2G.")
            return False
        if not verify_http_connection(self.log, ad):
            self.log.error("No Internet access on default Data SIM.")
            return False

        self.log.info("Change Data to subId: {}, SIM slot: {}".format(
            next_data_sub_id, next_sim_slot_index))
        if not change_data_sim_and_verify_data(self.log, ad,
                                               next_sim_slot_index):
            self.log.error("Failed to change data SIM.")
            return False

        next_data_sub_id = current_data_sub_id
        next_sim_slot_index = current_sim_slot_index
        self.log.info("Change Data back to subId: {}, SIM slot: {}".format(
            next_data_sub_id, next_sim_slot_index))
        if not change_data_sim_and_verify_data(self.log, ad,
                                               next_sim_slot_index):
            self.log.error("Failed to change data SIM.")
            return False

        return True

    def _test_wifi_connect_disconnect(self):
        """Perform multiple connects and disconnects from WiFi and verify that
            data switches between WiFi and Cell.

        Steps:
        1. Reset Wifi on DUT
        2. Connect DUT to a WiFi AP
        3. Repeat steps 1-2, alternately disconnecting and disabling wifi

        Expected Results:
        1. Verify Data on Cell
        2. Verify Data on Wifi

        Returns:
            True if success.
            False if failed.
        """
        ad = self.android_devices[0]

        wifi_toggles = [True, False, True, False, False, True, False, False,
                        False, False, True, False, False, False, False, False,
                        False, False, False]

        for toggle in wifi_toggles:

            wifi_reset(self.log, ad, toggle)

            if not wait_for_cell_data_connection(
                    self.log, ad, True, MAX_WAIT_TIME_WIFI_CONNECTION):
                self.log.error("Failed wifi connection, aborting!")
                return False

            if not verify_http_connection(self.log, ad,
                                          'http://www.google.com', 100, .1):
                self.log.error("Failed to get user-plane traffic, aborting!")
                return False

            if toggle:
                wifi_toggle_state(self.log, ad, True)

            wifi_connect(self.log, ad, self.wifi_network_ssid,
                         self.wifi_network_pass)

            if not wait_for_wifi_data_connection(
                    self.log, ad, True, MAX_WAIT_TIME_WIFI_CONNECTION):
                self.log.error("Failed wifi connection, aborting!")
                return False

            if not verify_http_connection(self.log, ad,
                                          'http://www.google.com', 100, .1):
                self.log.error("Failed to get user-plane traffic, aborting!")
                return False
        return True

    @TelephonyBaseTest.tel_test_wrap
    def test_wifi_connect_disconnect_4g(self):
        """Perform multiple connects and disconnects from WiFi and verify that
            data switches between WiFi and Cell.

        Steps:
        1. DUT Cellular Data is on 4G. Reset Wifi on DUT
        2. Connect DUT to a WiFi AP
        3. Repeat steps 1-2, alternately disconnecting and disabling wifi

        Expected Results:
        1. Verify Data on Cell
        2. Verify Data on Wifi

        Returns:
            True if success.
            False if failed.
        """

        ad = self.android_devices[0]
        if not ensure_network_generation_for_subscription(
                self.log, ad, ad.droid.subscriptionGetDefaultDataSubId(),
                GEN_4G, MAX_WAIT_TIME_NW_SELECTION, NETWORK_SERVICE_DATA):
            self.log.error("Device {} failed to reselect in {}s.".format(
                ad.serial, MAX_WAIT_TIME_NW_SELECTION))
            return False
        return self._test_wifi_connect_disconnect()

    @TelephonyBaseTest.tel_test_wrap
    def test_wifi_connect_disconnect_3g(self):
        """Perform multiple connects and disconnects from WiFi and verify that
            data switches between WiFi and Cell.

        Steps:
        1. DUT Cellular Data is on 3G. Reset Wifi on DUT
        2. Connect DUT to a WiFi AP
        3. Repeat steps 1-2, alternately disconnecting and disabling wifi

        Expected Results:
        1. Verify Data on Cell
        2. Verify Data on Wifi

        Returns:
            True if success.
            False if failed.
        """

        ad = self.android_devices[0]
        if not ensure_network_generation_for_subscription(
                self.log, ad, ad.droid.subscriptionGetDefaultDataSubId(),
                GEN_3G, MAX_WAIT_TIME_NW_SELECTION, NETWORK_SERVICE_DATA):
            self.log.error("Device {} failed to reselect in {}s.".format(
                ad.serial, MAX_WAIT_TIME_NW_SELECTION))
            return False
        return self._test_wifi_connect_disconnect()

    @TelephonyBaseTest.tel_test_wrap
    def test_wifi_connect_disconnect_2g(self):
        """Perform multiple connects and disconnects from WiFi and verify that
            data switches between WiFi and Cell.

        Steps:
        1. DUT Cellular Data is on 2G. Reset Wifi on DUT
        2. Connect DUT to a WiFi AP
        3. Repeat steps 1-2, alternately disconnecting and disabling wifi

        Expected Results:
        1. Verify Data on Cell
        2. Verify Data on Wifi

        Returns:
            True if success.
            False if failed.
        """
        ad = self.android_devices[0]
        if not ensure_network_generation_for_subscription(
                self.log, ad, ad.droid.subscriptionGetDefaultDataSubId(),
                GEN_2G, MAX_WAIT_TIME_NW_SELECTION, NETWORK_SERVICE_DATA):
            self.log.error("Device {} failed to reselect in {}s.".format(
                ad.serial, MAX_WAIT_TIME_NW_SELECTION))
            return False
        return self._test_wifi_connect_disconnect()

    def _test_wifi_tethering_enabled_add_voice_call(
            self, network_generation, voice_call_direction,
            is_data_available_during_call):
        """Tethering enabled + voice call.

        Steps:
        1. DUT data is on <network_generation>. Start WiFi Tethering.
        2. PhoneB connect to DUT's softAP
        3. DUT make a MO/MT (<voice_call_direction>) phone call.
        4. DUT end phone call.

        Expected Results:
        1. DUT is able to start WiFi tethering.
        2. PhoneB connected to DUT's softAP and able to browse Internet.
        3. DUT WiFi tethering is still on. Phone call works OK.
            If is_data_available_during_call is True, then PhoneB still has
            Internet access.
            Else, then Data is suspend, PhoneB has no Internet access.
        4. WiFi Tethering still on, voice call stopped, and PhoneB have Internet
            access.

        Returns:
            True if success.
            False if failed.
        """
        ads = self.android_devices
        if not self._test_setup_tethering(ads, network_generation):
            self.log.error("Verify Internet access failed.")
            return False
        try:
            # Start WiFi Tethering
            if not wifi_tethering_setup_teardown(
                    self.log,
                    ads[0], [ads[1]],
                    ap_band=WIFI_CONFIG_APBAND_2G,
                    check_interval=10,
                    check_iteration=2,
                    do_cleanup=False):
                self.log.error("WiFi Tethering failed.")
                return False

            if not ads[0].droid.wifiIsApEnabled():
                self.log.error("Provider WiFi tethering stopped.")
                return False

            # Make a voice call
            if voice_call_direction == DIRECTION_MOBILE_ORIGINATED:
                ad_caller = ads[0]
                ad_callee = ads[1]
            else:
                ad_caller = ads[1]
                ad_callee = ads[0]
            if not call_setup_teardown(self.log, ad_caller, ad_callee, None,
                                       None, None):
                self.log.error("Failed to Establish {} Voice Call".format(
                    voice_call_direction))
                return False

            # Tethering should still be on.
            if not ads[0].droid.wifiIsApEnabled():
                self.log.error("Provider WiFi tethering stopped.")
                return False
            if not is_data_available_during_call:
                if verify_http_connection(self.log, ads[1], retry=0):
                    self.log.error("Client should not have Internet Access.")
                    return False
            else:
                if not verify_http_connection(self.log, ads[1]):
                    self.log.error("Client should have Internet Access.")
                    return False

            # Hangup call. Client should have data.
            if not hangup_call(self.log, ads[0]):
                self.log.error("Failed to hang up call")
                return False
            if not ads[0].droid.wifiIsApEnabled():
                self.log.error("Provider WiFi tethering stopped.")
                return False
            if not verify_http_connection(self.log, ads[1]):
                self.log.error("Client should have Internet Access.")
                return False
        finally:
            ads[1].droid.telephonyToggleDataConnection(True)
            wifi_reset(self.log, ads[1])
            if ads[0].droid.wifiIsApEnabled():
                stop_wifi_tethering(self.log, ads[0])
        return True

    @TelephonyBaseTest.tel_test_wrap
    def test_wifi_tethering_enabled_add_mo_voice_call_2g_dsds(self):
        """Tethering enabled + voice call

        Steps:
        1. DUT is DSDS device, Data on 2G. Start WiFi Tethering on <Data SIM>
        2. PhoneB connect to DUT's softAP
        3. DUT make a mo phone call on <Voice SIM>
        4. DUT end phone call.

        Expected Results:
        1. DUT is able to start WiFi tethering.
        2. PhoneB connected to DUT's softAP and able to browse Internet.
        3. DUT WiFi tethering is still on. Phone call works OK. Data is suspend,
            PhoneB still connected to DUT's softAP, but no data available.
        4. DUT data resumes, and PhoneB have Internet access.

        Returns:
            True if success.
            False if failed.
        """

        return self._test_wifi_tethering_enabled_add_voice_call(
            GEN_2G, DIRECTION_MOBILE_ORIGINATED, False)

    @TelephonyBaseTest.tel_test_wrap
    def test_wifi_tethering_enabled_add_mt_voice_call_2g_dsds(self):
        """Tethering enabled + voice call

        Steps:
        1. DUT is DSDS device, Data on 2G. Start WiFi Tethering on <Data SIM>
        2. PhoneB connect to DUT's softAP
        3. DUT make a mt phone call on <Voice SIM>
        4. DUT end phone call.

        Expected Results:
        1. DUT is able to start WiFi tethering.
        2. PhoneB connected to DUT's softAP and able to browse Internet.
        3. DUT WiFi tethering is still on. Phone call works OK. Data is suspend,
            PhoneB still connected to DUT's softAP, but no data available.
        4. DUT data resumes, and PhoneB have Internet access.

        Returns:
            True if success.
            False if failed.
        """

        return self._test_wifi_tethering_enabled_add_voice_call(
            GEN_2G, DIRECTION_MOBILE_TERMINATED, False)

    @TelephonyBaseTest.tel_test_wrap
    def test_wifi_tethering_msim_switch_data_sim(self):
        """Tethering enabled + switch data SIM.

        Steps:
        1. Start WiFi Tethering on <Default Data SIM>
        2. PhoneB connect to DUT's softAP
        3. DUT change Default Data SIM.

        Expected Results:
        1. DUT is able to start WiFi tethering.
        2. PhoneB connected to DUT's softAP and able to browse Internet.
        3. DUT Data changed to 2nd SIM, WiFi tethering should continues,
            PhoneB should have Internet access.

        Returns:
            True if success.
            False if failed.
        """
        ads = self.android_devices
        current_data_sub_id = ads[0].droid.subscriptionGetDefaultDataSubId()
        current_sim_slot_index = get_slot_index_from_subid(self.log, ads[0],
                                                           current_data_sub_id)
        self.log.info("Current Data is on subId: {}, SIM slot: {}".format(
            current_data_sub_id, current_sim_slot_index))
        if not self._test_setup_tethering(ads):
            self.log.error("Verify Internet access failed.")
            return False
        try:
            # Start WiFi Tethering
            if not wifi_tethering_setup_teardown(
                    self.log,
                    ads[0], [ads[1]],
                    ap_band=WIFI_CONFIG_APBAND_2G,
                    check_interval=10,
                    check_iteration=2,
                    do_cleanup=False):
                self.log.error("WiFi Tethering failed.")
                return False
            for i in range(0, 2):
                next_sim_slot_index = \
                    {SIM1_SLOT_INDEX : SIM2_SLOT_INDEX,
                     SIM2_SLOT_INDEX : SIM1_SLOT_INDEX}[current_sim_slot_index]
                self.log.info("Change Data to SIM slot: {}".format(
                    next_sim_slot_index))
                if not change_data_sim_and_verify_data(self.log, ads[0],
                                                       next_sim_slot_index):
                    self.log.error("Failed to change data SIM.")
                    return False
                current_sim_slot_index = next_sim_slot_index
                if not verify_http_connection(self.log, ads[1]):
                    self.log.error("Client should have Internet Access.")
                    return False
        finally:
            ads[1].droid.telephonyToggleDataConnection(True)
            wifi_reset(self.log, ads[1])
            if ads[0].droid.wifiIsApEnabled():
                stop_wifi_tethering(self.log, ads[0])
        return True

    @TelephonyBaseTest.tel_test_wrap
    def test_msim_cell_data_switch_to_wifi_switch_data_sim_2g(self):
        """Switch Data SIM on 2G network.

        Steps:
        1. Data on default Data SIM.
        2. Turn on WiFi, then data should be on WiFi.
        3. Switch Data to another SIM. Disable WiFi.

        Expected Results:
        1. Verify Data on Cell
        2. Verify Data on WiFi
        3. After WiFi disabled, Cell Data is available on 2nd SIM.

        Returns:
            True if success.
            False if failed.
        """
        ad = self.android_devices[0]
        current_data_sub_id = ad.droid.subscriptionGetDefaultDataSubId()
        current_sim_slot_index = get_slot_index_from_subid(self.log, ad,
                                                           current_data_sub_id)
        if current_sim_slot_index == SIM1_SLOT_INDEX:
            next_sim_slot_index = SIM2_SLOT_INDEX
        else:
            next_sim_slot_index = SIM1_SLOT_INDEX
        next_data_sub_id = get_subid_from_slot_index(self.log, ad,
                                                     next_sim_slot_index)
        self.log.info("Current Data is on subId: {}, SIM slot: {}".format(
            current_data_sub_id, current_sim_slot_index))
        if not ensure_network_generation_for_subscription(
                self.log,
                ad,
                ad.droid.subscriptionGetDefaultDataSubId(),
                GEN_2G,
                voice_or_data=NETWORK_SERVICE_DATA):
            self.log.error("Device data does not attach to 2G.")
            return False
        if not verify_http_connection(self.log, ad):
            self.log.error("No Internet access on default Data SIM.")
            return False

        self.log.info("Connect to WiFi and verify Internet access.")
        if not ensure_wifi_connected(self.log, ad, self.wifi_network_ssid,
                                     self.wifi_network_pass):
            self.log.error("WiFi connect fail.")
            return False
        if (not wait_for_wifi_data_connection(self.log, ad, True) or
                not verify_http_connection(self.log, ad)):
            self.log.error("Data is not on WiFi")
            return False

        try:
            self.log.info(
                "Change Data SIM, Disable WiFi and verify Internet access.")
            set_subid_for_data(ad, next_data_sub_id)
            wifi_toggle_state(self.log, ad, False)
            if not wait_for_data_attach_for_subscription(
                    self.log, ad, next_data_sub_id,
                    MAX_WAIT_TIME_NW_SELECTION):
                self.log.error("Failed to attach data on subId:{}".format(
                    next_data_sub_id))
                return False
            if not verify_http_connection(self.log, ad):
                self.log.error("No Internet access after changing Data SIM.")
                return False

        finally:
            self.log.info("Change Data SIM back.")
            set_subid_for_data(ad, current_data_sub_id)

        return True

    @TelephonyBaseTest.tel_test_wrap
    def test_disable_data_on_non_active_data_sim(self):
        """Switch Data SIM on 2G network.

        Steps:
        1. Data on default Data SIM.
        2. Disable data on non-active Data SIM.

        Expected Results:
        1. Verify Data Status on Default Data SIM and non-active Data SIM.
        1. Verify Data Status on Default Data SIM and non-active Data SIM.

        Returns:
            True if success.
            False if failed.
        """
        ad = self.android_devices[0]
        current_data_sub_id = ad.droid.subscriptionGetDefaultDataSubId()
        current_sim_slot_index = get_slot_index_from_subid(self.log, ad,
                                                           current_data_sub_id)
        if current_sim_slot_index == SIM1_SLOT_INDEX:
            non_active_sim_slot_index = SIM2_SLOT_INDEX
        else:
            non_active_sim_slot_index = SIM1_SLOT_INDEX
        non_active_sub_id = get_subid_from_slot_index(
            self.log, ad, non_active_sim_slot_index)
        self.log.info("Current Data is on subId: {}, SIM slot: {}".format(
            current_data_sub_id, current_sim_slot_index))

        if not ensure_network_generation_for_subscription(
                self.log,
                ad,
                ad.droid.subscriptionGetDefaultDataSubId(),
                GEN_2G,
                voice_or_data=NETWORK_SERVICE_DATA):
            self.log.error("Device data does not attach to 2G.")
            return False
        if not verify_http_connection(self.log, ad):
            self.log.error("No Internet access on default Data SIM.")
            return False

        if ad.droid.telephonyGetDataConnectionState() != DATA_STATE_CONNECTED:
            self.log.error("Data Connection State should be connected.")
            return False
        # TODO: Check Data state for non-active subId.

        try:
            self.log.info("Disable Data on Non-Active Sub ID")
            ad.droid.telephonyToggleDataConnectionForSubscription(
                non_active_sub_id, False)
            # TODO: Check Data state for non-active subId.
            if ad.droid.telephonyGetDataConnectionState(
            ) != DATA_STATE_CONNECTED:
                self.log.error("Data Connection State should be connected.")
                return False
        finally:
            self.log.info("Enable Data on Non-Active Sub ID")
            ad.droid.telephonyToggleDataConnectionForSubscription(
                non_active_sub_id, True)
        return True
        """ Tests End """<|MERGE_RESOLUTION|>--- conflicted
+++ resolved
@@ -100,56 +100,6 @@
 class TelLiveDataTest(TelephonyBaseTest):
     def __init__(self, controllers):
         TelephonyBaseTest.__init__(self, controllers)
-<<<<<<< HEAD
-=======
-        self.tests = ("test_airplane_mode",
-                      "test_4g",
-                      "test_3g",
-                      "test_2g",
-                      "test_lte_wifi_switching",
-                      "test_wcdma_wifi_switching",
-                      "test_gsm_wifi_switching",
-                      "test_wifi_connect_disconnect",
-                      "test_lte_multi_bearer",
-                      "test_wcdma_multi_bearer",
-                      "test_2g_wifi_not_associated",
-                      "test_3g_wifi_not_associated",
-                      "test_4g_wifi_not_associated",
-
-                      # WiFi Tethering tests
-                      "test_tethering_entitlement_check",
-                      "test_tethering_2g_to_2gwifi",
-                      "test_tethering_2g_to_5gwifi",
-                      "test_tethering_3g_to_5gwifi",
-                      "test_tethering_3g_to_2gwifi",
-                      "test_tethering_4g_to_5gwifi",
-                      "test_tethering_4g_to_2gwifi",
-                      "test_tethering_4g_to_2gwifi_2clients",
-                      "test_toggle_apm_during_active_wifi_tethering",
-                      "test_toggle_data_during_active_wifi_tethering",
-                      "test_disable_wifi_tethering_resume_connected_wifi",
-                      "test_tethering_wifi_ssid_quotes",
-                      "test_tethering_wifi_no_password",
-                      "test_tethering_wifi_password_escaping_characters",
-                      "test_tethering_wifi_ssid",
-                      "test_tethering_wifi_password",
-                      "test_tethering_wifi_volte_call",
-                      "test_tethering_wifi_csfb_call",
-                      "test_tethering_wifi_3g_call",
-                      "test_tethering_wifi_reboot",
-                      "test_connect_wifi_start_tethering_wifi_reboot",
-                      "test_connect_wifi_reboot_start_tethering_wifi",
-                      "test_tethering_wifi_screen_off_enable_doze_mode",
-
-                      # stress tests
-                      "test_4g_stress",
-                      "test_3g_stress",
-                      "test_lte_multi_bearer_stress",
-                      "test_wcdma_multi_bearer_stress",
-                      "test_tethering_4g_to_2gwifi_stress", )
-        self.stress_test_number = self.get_stress_test_number()
-        self.wifi_network_ssid = self.user_params["wifi_network_ssid"]
->>>>>>> f987b8fe
 
         self.stress_test_number = self.get_stress_test_number()
         self.wifi_network_ssid = self.user_params.get(
