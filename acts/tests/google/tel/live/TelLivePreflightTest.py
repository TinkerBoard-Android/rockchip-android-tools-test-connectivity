#!/usr/bin/env python3.4
#
#   Copyright 2016 - Google
#
#   Licensed under the Apache License, Version 2.0 (the "License");
#   you may not use this file except in compliance with the License.
#   You may obtain a copy of the License at
#
#       http://www.apache.org/licenses/LICENSE-2.0
#
#   Unless required by applicable law or agreed to in writing, software
#   distributed under the License is distributed on an "AS IS" BASIS,
#   WITHOUT WARRANTIES OR CONDITIONS OF ANY KIND, either express or implied.
#   See the License for the specific language governing permissions and
#   limitations under the License.
"""
    Test Script for Telephony Pre Flight check.
"""

import time
from queue import Empty
from acts.test_utils.tel.TelephonyBaseTest import TelephonyBaseTest
from acts.test_utils.tel.tel_defines import AOSP_PREFIX
from acts.test_utils.tel.tel_defines import CAPABILITY_PHONE
from acts.test_utils.tel.tel_defines import CAPABILITY_VOLTE
from acts.test_utils.tel.tel_defines import CAPABILITY_VT
from acts.test_utils.tel.tel_defines import CAPABILITY_WFC
from acts.test_utils.tel.tel_defines import CAPABILITY_MSIM
from acts.test_utils.tel.tel_defines import CAPABILITY_OMADM
from acts.test_utils.tel.tel_defines import INVALID_SUB_ID
from acts.test_utils.tel.tel_defines import MAX_WAIT_TIME_NW_SELECTION
from acts.test_utils.tel.tel_defines import PRECISE_CALL_STATE_LISTEN_LEVEL_BACKGROUND
from acts.test_utils.tel.tel_defines import PRECISE_CALL_STATE_LISTEN_LEVEL_FOREGROUND
from acts.test_utils.tel.tel_defines import PRECISE_CALL_STATE_LISTEN_LEVEL_RINGING
from acts.test_utils.tel.tel_defines import WAIT_TIME_AFTER_REBOOT
from acts.test_utils.tel.tel_lookup_tables import device_capabilities
from acts.test_utils.tel.tel_lookup_tables import operator_capabilities
from acts.test_utils.tel.tel_test_utils import WifiUtils
from acts.test_utils.tel.tel_test_utils import ensure_phones_default_state
from acts.test_utils.tel.tel_test_utils import ensure_wifi_connected
from acts.test_utils.tel.tel_test_utils import get_operator_name
from acts.test_utils.tel.tel_test_utils import setup_droid_properties
from acts.test_utils.tel.tel_test_utils import set_phone_screen_on
from acts.test_utils.tel.tel_test_utils import set_phone_silent_mode
from acts.test_utils.tel.tel_test_utils import toggle_airplane_mode
from acts.test_utils.tel.tel_test_utils import verify_http_connection
from acts.test_utils.tel.tel_test_utils import wait_for_voice_attach_for_subscription
from acts.test_utils.tel.tel_test_utils import wait_for_wifi_data_connection
from acts.test_utils.tel.tel_voice_utils import phone_setup_volte
from acts.asserts import abort_all
from acts.asserts import fail


class TelLivePreflightTest(TelephonyBaseTest):

    def __init__(self, controllers):
        TelephonyBaseTest.__init__(self, controllers)

        self.wifi_network_ssid = self.user_params.get(
<<<<<<< HEAD
              "wifi_network_ssid") or self.user_params.get("wifi_network_ssid_2g")
        self.wifi_network_pass = self.user_params.get(
              "wifi_network_pass") or self.user_params.get("wifi_network_pass_2g")
=======
            "wifi_network_ssid") or self.user_params.get("wifi_network_ssid_2g")
        self.wifi_network_pass = self.user_params.get(
            "wifi_network_pass") or self.user_params.get("wifi_network_pass_2g")
>>>>>>> a172cca5

    """ Tests Begin """

    @TelephonyBaseTest.tel_test_wrap
    def test_check_environment(self):
        ad = self.android_devices[0]
        # Check WiFi environment.
        # 1. Connect to WiFi.
        # 2. Check WiFi have Internet access.
        toggle_airplane_mode(self.log, ad, False, strict_checking=False)
        try:
            if not ensure_wifi_connected(self.log, ad, self.wifi_network_ssid,
                                         self.wifi_network_pass):
                self._preflight_fail("{}: WiFi connect fail.".format(ad.serial))
            if (not wait_for_wifi_data_connection(self.log, ad, True) or
                    not verify_http_connection(self.log, ad)):
                self._preflight_fail("{}: Data not available on WiFi.".format(
                    ad.serial))
        finally:
            WifiUtils.wifi_toggle_state(self.log, ad, False)
        # TODO: add more environment check here.
        return True

    @TelephonyBaseTest.tel_test_wrap
    def test_pre_flight_check(self):
        for ad in self.android_devices:
            #check for sim and service
            subInfo = ad.droid.subscriptionGetAllSubInfoList()
            if not subInfo or len(subInfo) < 1:
                self._preflight_fail("{}: Unable to find A valid subscription!".
                                     format(ad.serial))
            toggle_airplane_mode(self.log, ad, False, strict_checking=False)
            if ad.droid.subscriptionGetDefaultDataSubId() <= INVALID_SUB_ID:
                self._preflight_fail("{}: No Default Data Sub ID".format(
                    ad.serial))
            elif ad.droid.subscriptionGetDefaultVoiceSubId() <= INVALID_SUB_ID:
                self._preflight_fail("{}: No Valid Voice Sub ID".format(
                    ad.serial))
            sub_id = ad.droid.subscriptionGetDefaultVoiceSubId()
            if not wait_for_voice_attach_for_subscription(
                    self.log, ad, sub_id, MAX_WAIT_TIME_NW_SELECTION):
                self._preflight_fail(
                    "{}: Did Not Attach For Voice Services".format(ad.serial))
        return True

    @TelephonyBaseTest.tel_test_wrap
    def test_check_crash(self):
        for ad in self.android_devices:
            ad.crash_report = ad.check_crash_report()
            if ad.crash_report:
                msg = "Find crash reports %s" % (ad.crash_report)
                ad.log.error(msg)
                fail(msg)
        return True

    def _preflight_fail(self, message):
        self.log.error(
            "Aborting all ongoing tests due to preflight check failure.")
        abort_all(message)<|MERGE_RESOLUTION|>--- conflicted
+++ resolved
@@ -57,15 +57,9 @@
         TelephonyBaseTest.__init__(self, controllers)
 
         self.wifi_network_ssid = self.user_params.get(
-<<<<<<< HEAD
-              "wifi_network_ssid") or self.user_params.get("wifi_network_ssid_2g")
-        self.wifi_network_pass = self.user_params.get(
-              "wifi_network_pass") or self.user_params.get("wifi_network_pass_2g")
-=======
             "wifi_network_ssid") or self.user_params.get("wifi_network_ssid_2g")
         self.wifi_network_pass = self.user_params.get(
             "wifi_network_pass") or self.user_params.get("wifi_network_pass_2g")
->>>>>>> a172cca5
 
     """ Tests Begin """
 
