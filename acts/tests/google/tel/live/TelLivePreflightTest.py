--- conflicted
+++ resolved
@@ -52,11 +52,6 @@
 class TelLivePreflightTest(TelephonyBaseTest):
     def __init__(self, controllers):
         TelephonyBaseTest.__init__(self, controllers)
-<<<<<<< HEAD
-=======
-
-        self.simconf = load_config(self.user_params["sim_conf_file"])
->>>>>>> b6e975ba
 
         self.wifi_network_ssid = self.user_params["wifi_network_ssid"]
         try:
