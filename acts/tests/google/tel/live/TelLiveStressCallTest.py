#!/usr/bin/env python3.4
#
#   Copyright 2016 - Google
#
#   Licensed under the Apache License, Version 2.0 (the "License");
#   you may not use this file except in compliance with the License.
#   You may obtain a copy of the License at
#
#       http://www.apache.org/licenses/LICENSE-2.0
#
#   Unless required by applicable law or agreed to in writing, software
#   distributed under the License is distributed on an "AS IS" BASIS,
#   WITHOUT WARRANTIES OR CONDITIONS OF ANY KIND, either express or implied.
#   See the License for the specific language governing permissions and
#   limitations under the License.
"""
    Test Script for Telephony integration with TF
"""

import time
from acts.base_test import BaseTestClass
from acts import asserts
from queue import Empty
from acts.test_utils.tel import tel_defines
from acts.test_utils.tel.tel_test_utils import initiate_call
from acts.test_utils.tel.tel_test_utils import hangup_call
from acts.test_utils.tel.tel_test_utils import ensure_phone_default_state
from acts.test_utils.tel.tel_test_utils import ensure_phone_idle
from acts.test_utils.tel.tel_test_utils import verify_active_call_number
from acts.test_utils.tel.tel_voice_utils import phone_setup_voice_3g
from acts.test_utils.tel.tel_voice_utils import phone_idle_3g
from acts.test_utils.tel.tel_voice_utils import is_phone_in_call_3g

MAX_NUMBER_REDIALS = 20
INCORRECT_STATE_MSG = "Caller not in correct state!"


class TelLiveStressCallTest(BaseTestClass):
    def __init__(self, controllers):
        BaseTestClass.__init__(self, controllers)

    def setup_class(self):
        self.ad_caller = self.android_devices[0]
        self.stress_test_callee_number = self.user_params["call_server_number"]
        self.phone_call_iteration = self.user_params["phone_call_iteration"]
        return True

    def setup_test(self):
        # try removing lock
        self.android_devices[0].droid.wakeLockAcquireBright()
        self.android_devices[0].droid.wakeUpNow()
        asserts.assert_true(
            ensure_phone_default_state(self.log, self.ad_caller),
            "Make sure phone is in default state")
        return True

    def teardown_test(self):
        self.android_devices[0].droid.wakeLockRelease()
        self.android_devices[0].droid.goToSleepNow()
        asserts.assert_true(
            ensure_phone_default_state(self.log, self.ad_caller),
            "Make sure phone returns to default state")

    """ Tests Begin """

    def test_call_3g_stress(self):
        """ 3G to 800 call test

        Steps:
        1. Make Sure PhoneA is in 3G mode.
        2. Call from PhoneA to a 800 number, hang up on PhoneA.
        3, Repeat 2 around 100 times based on the config setup

        Expected Results:
        1, Verify phone is at IDLE state
        2, Verify the phone is at ACTIVE, if it is in dialing, then we retry
        3, Verify the phone is IDLE after hung up

        Returns:
            True if pass; False if fail.
        """
        ad_caller = self.ad_caller
        callee_number = self.stress_test_callee_number
<<<<<<< HEAD
        asserts.assert_true(
            phone_setup_3g(self.log,
                           ad_caller), "Phone Failed to Set Up Properly.")
=======
        self.assert_true(
            phone_setup_voice_3g(self.log,
                                 ad_caller), "Phone Failed to Set Up Properly.")
>>>>>>> 38119b7f

        # Make sure phone is idle.
        ensure_phone_idle(self.log, ad_caller)
        asserts.assert_true(
            phone_idle_3g(self.log, ad_caller), "DUT Failed to Reselect")

        self.log.info("Call test:{} to {}".format(ad_caller.serial,
                                                  callee_number))
        subid_caller = ad_caller.droid.subscriptionGetDefaultVoiceSubId()

        total_iteration = self.phone_call_iteration
        current_iteration = 0
        redial_time = 0
        while current_iteration < total_iteration:
            self.log.info("---> Call test: iteration {} redial {}<---"
                          .format(current_iteration, redial_time))
            self.log.info("Checking Telephony Manager Call State")
            asserts.assert_true(
                self._check_phone_call_status(
                    ad_caller, tel_defines.TELEPHONY_STATE_IDLE),
                INCORRECT_STATE_MSG)

            self.log.info("Making a phone call")
            asserts.assert_true(
                initiate_call(self.log, ad_caller, callee_number),
                "Initiate call failed.")

            self.log.info("Ensure that all internal states are updated")
            time.sleep(tel_defines.WAIT_TIME_ANDROID_STATE_SETTLING)
            asserts.assert_true(
                is_phone_in_call_3g(self.log, ad_caller), INCORRECT_STATE_MSG)
            asserts.assert_true(
                self._check_phone_call_status(
                    ad_caller, tel_defines.TELEPHONY_STATE_OFFHOOK,
                    tel_defines.CALL_STATE_DIALING), INCORRECT_STATE_MSG)

            time.sleep(tel_defines.WAIT_TIME_IN_CALL)
            self.log.info(
                "Checking Telephony Manager Call State after waiting for a while")
            if (self._check_phone_call_status(
                    ad_caller, tel_defines.TELEPHONY_STATE_OFFHOOK,
                    tel_defines.CALL_STATE_ACTIVE)):
                current_iteration += 1
                redial_time = 0
            elif (self._check_phone_call_status(
                    ad_caller, tel_defines.TELEPHONY_STATE_OFFHOOK,
                    tel_defines.CALL_STATE_DIALING)):
                self.log.info("The line is busy, try again")
                redial_time += 1
                if redial_time > MAX_NUMBER_REDIALS:
                    asserts.assert_true(
                        False, "Re-dial {} times and still having busy signal"
                        .format(redial_time))
            else:
                asserts.assert_true(False, INCORRECT_STATE_MSG)
                current_iteration += 1

            self.log.info("Hang up phone for this iteration")
            asserts.assert_true(
                hangup_call(self.log, ad_caller), "Error in Hanging-Up Call")
            time.sleep(tel_defines.WAIT_TIME_ANDROID_STATE_SETTLING)
            self.log.info(
                "Checking Telephony Manager Call State after hang up")
            asserts.assert_true(
                self._check_phone_call_status(
                    ad_caller, tel_defines.TELEPHONY_STATE_IDLE),
                INCORRECT_STATE_MSG)

            ensure_phone_idle(self.log, ad_caller)

    """ Tests End """

    def _check_phone_call_status(self, ad, telecom_status, call_status=None):
        """Check existing event until we get either "ACTIVE" or "DIALING" event
        Args:
            ad: Android object
            telecome_status: expected telecom call state
            call_status: expcted telecomcall call state

        Return:
            True if all the status are matching, False otherwise
         """
        # Checking phone call status
        if ad.droid.telecomGetCallState() != telecom_status:
            return False
        if call_status:
            call_list = ad.droid.telecomCallGetCallIds()
            if not call_list:
                return False
            if not verify_active_call_number(self.log, ad, 1):
                return False
            call_id = call_list[0]
            self.log.info("TelecomCall Call State {}"
                          .format(ad.droid.telecomCallGetCallState(call_id)))
            if ad.droid.telecomCallGetCallState(call_id) != call_status:
                return False
        return True


if __name__ == "__main__":
    pass<|MERGE_RESOLUTION|>--- conflicted
+++ resolved
@@ -81,15 +81,9 @@
         """
         ad_caller = self.ad_caller
         callee_number = self.stress_test_callee_number
-<<<<<<< HEAD
         asserts.assert_true(
-            phone_setup_3g(self.log,
-                           ad_caller), "Phone Failed to Set Up Properly.")
-=======
-        self.assert_true(
             phone_setup_voice_3g(self.log,
                                  ad_caller), "Phone Failed to Set Up Properly.")
->>>>>>> 38119b7f
 
         # Make sure phone is idle.
         ensure_phone_idle(self.log, ad_caller)
