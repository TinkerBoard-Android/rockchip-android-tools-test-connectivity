#/usr/bin/env python3.4
#
# Copyright (C) 2016 The Android Open Source Project
#
# Licensed under the Apache License, Version 2.0 (the "License"); you may not
# use this file except in compliance with the License. You may obtain a copy of
# the License at
#
# http://www.apache.org/licenses/LICENSE-2.0
#
# Unless required by applicable law or agreed to in writing, software
# distributed under the License is distributed on an "AS IS" BASIS, WITHOUT
# WARRANTIES OR CONDITIONS OF ANY KIND, either express or implied. See the
# License for the specific language governing permissions and limitations under
# the License.

"""
Test script to exercise Ble Scan Api's. This exercises all getters and
setters. This is important since there is a builder object that is immutable
after you set all attributes of each object. If this test suite doesn't pass,
then other test suites utilising Ble Scanner will also fail.
"""

from acts.controllers.android import SL4AAPIError
from acts.test_utils.bt.BluetoothBaseTest import BluetoothBaseTest
from acts.test_utils.bt.BleEnum import ScanSettingsCallbackType
from acts.test_utils.bt.BleEnum import ScanSettingsScanMode
from acts.test_utils.bt.BleEnum import ScanSettingsScanResultType
from acts.test_utils.bt.BleEnum import ScanSettingsReportDelaySeconds
from acts.test_utils.bt.BleEnum import Uuids


class BleScanResultsError(Exception):

    """Error in getting scan results"""


class BleScanVerificationError(Exception):

    """Error in comparing BleScan results"""


class BleSetScanSettingsError(Exception):

    """Error in setting Ble Scan Settings"""


class BleSetScanFilterError(Exception):

    """Error in setting Ble Scan Settings"""


class BleScanApiTest(BluetoothBaseTest):

    def __init__(self, controllers):
        BluetoothBaseTest.__init__(self, controllers)
        self.droid = self.android_devices[0].droid
<<<<<<< HEAD
        self.tests = (
            "test_start_ble_scan_with_default_settings",
            "test_stop_ble_scan_default_settings",
            "test_scan_settings_callback_type_all_matches",
            "test_scan_settings_set_callback_type_first_match",
            "test_scan_settings_set_callback_type_match_lost",
            "test_scan_settings_set_invalid_callback_type",
            "test_scan_settings_set_scan_mode_low_power",
            "test_scan_settings_set_scan_mode_balanced",
            "test_scan_settings_set_scan_mode_low_latency",
            "test_scan_settings_set_invalid_scan_mode",
            "test_scan_settings_set_report_delay_millis_min",
            "test_scan_settings_set_report_delay_millis_min_plus_one",
            "test_scan_settings_set_report_delay_millis_max",
            "test_scan_settings_set_report_delay_millis_max_minus_one",
            "test_scan_settings_set_invalid_report_delay_millis_min_minus_one",
            "test_scan_settings_set_scan_result_type_full",
            "test_scan_settings_set_scan_result_type_abbreviated",
            "test_scan_settings_set_invalid_scan_result_type",
            "test_scan_filter_set_device_name",
            "test_scan_filter_set_device_name_blank",
            "test_scan_filter_set_device_name_special_chars",
            "test_scan_filter_set_device_address",
            "test_scan_filter_set_invalid_device_address_lower_case",
            "test_scan_filter_set_invalid_device_address_blank",
            "test_scan_filter_set_invalid_device_address_bad_format",
            "test_scan_filter_set_invalid_device_address_bad_address",
            "test_scan_filter_set_manufacturer_id_data",
            "test_scan_filter_set_manufacturer_id_data_mask",
            "test_scan_filter_set_manufacturer_max_id",
            "test_scan_filter_set_manufacturer_data_empty",
            "test_scan_filter_set_manufacturer_data_mask_empty",
            "test_scan_filter_set_invalid_manufacturer_min_id_minus_one",
            "test_scan_filter_set_service_uuid",
            "test_scan_filter_service_uuid_p_service",
            "test_classic_ble_scan_with_service_uuids_p",
            "test_classic_ble_scan_with_service_uuids_hr",
            "test_classic_ble_scan_with_service_uuids_empty_uuid_list",
            "test_classic_ble_scan_with_service_uuids_hr_and_p",
        )
=======
>>>>>>> 0ab6f014

    def _format_defaults(self, input):
        """
        Creates a dictionary of default ScanSetting and ScanFilter Values.
        :return: input: dict
        """
        if 'ScanSettings' not in input.keys():
            input['ScanSettings'] = (
                ScanSettingsCallbackType.CALLBACK_TYPE_ALL_MATCHES.value, 0,
                ScanSettingsScanMode.SCAN_MODE_LOW_POWER.value,
                ScanSettingsScanResultType.SCAN_RESULT_TYPE_FULL.value)
        if 'ScanFilterManufacturerDataId' not in input.keys():
            input['ScanFilterManufacturerDataId'] = -1
        if 'ScanFilterDeviceName' not in input.keys():
            input['ScanFilterDeviceName'] = None
        if 'ScanFilterDeviceAddress' not in input.keys():
            input['ScanFilterDeviceAddress'] = None
        if 'ScanFilterManufacturerData' not in input.keys():
            input['ScanFilterManufacturerData'] = ""
        return input

    def validate_scan_settings_helper(self, input, droid):
        """
        Validates each input of the scan settings object that is matches what
        was set or not set such that it matches the defaults.
        :return: False at any point something doesn't match. True if everything
        matches.
        """
        filter_list = droid.bleGenFilterList()
        if 'ScanSettings' in input.keys():
            try:
                droid.bleSetScanSettingsCallbackType(input['ScanSettings'][0])
                droid.bleSetScanSettingsReportDelayMillis(
                    input['ScanSettings'][1])
                droid.bleSetScanSettingsScanMode(input['ScanSettings'][2])
                droid.bleSetScanSettingsResultType(input['ScanSettings'][3])
            except SL4AAPIError as error:
                self.log.debug("Set Scan Settings failed with: ".format(error))
                return False
        if 'ScanFilterDeviceName' in input.keys():
            try:
                droid.bleSetScanFilterDeviceName(input['ScanFilterDeviceName'])
            except SL4AAPIError as error:
                self.log.debug("Set Scan Filter Device Name failed with: {}"
                               .format(error))
                return False
        if 'ScanFilterDeviceAddress' in input.keys():
            try:
                droid.bleSetScanFilterDeviceAddress(
                    input['ScanFilterDeviceAddress'])
            except SL4AAPIError as error:
                self.log.debug("Set Scan Filter Device Address failed with: {}"
                               .format(error))
                return False
        if ('ScanFilterManufacturerDataId' in input.keys()
                and 'ScanFilterManufacturerDataMask' in input.keys()):
            try:
                droid.bleSetScanFilterManufacturerData(
                    input['ScanFilterManufacturerDataId'],
                    input['ScanFilterManufacturerData'],
                    input['ScanFilterManufacturerDataMask'])
            except SL4AAPIError as error:
                self.log.debug("Set Scan Filter Manufacturer info with data "
                               "mask failed with: {}".format(error))
                return False
        if ('ScanFilterManufacturerDataId' in input.keys()
            and 'ScanFilterManufacturerData' in input.keys()
                and 'ScanFilterManufacturerDataMask' not in input.keys()):
            try:
                droid.bleSetScanFilterManufacturerData(
                    input['ScanFilterManufacturerDataId'],
                    input['ScanFilterManufacturerData'])
            except SL4AAPIError as error:
                self.log.debug("Set Scan Filter Manufacturer info failed with: "
                               "{}".format(error))
                return False
        if ('ScanFilterServiceUuid' in input.keys() and 'ScanFilterServiceMask'
            in input.keys()):

            droid.bleSetScanFilterServiceUuid(input['ScanFilterServiceUuid'],
                                              input['ScanFilterServiceMask'])

        input = self._format_defaults(input)
        scan_settings_index = droid.bleBuildScanSetting()
        scan_settings = (
            droid.bleGetScanSettingsCallbackType(scan_settings_index),
            droid.bleGetScanSettingsReportDelayMillis(
                scan_settings_index),
            droid.bleGetScanSettingsScanMode(scan_settings_index),
            droid.bleGetScanSettingsScanResultType(
                scan_settings_index))

        scan_filter_index = droid.bleBuildScanFilter(filter_list)
        device_name_filter = droid.bleGetScanFilterDeviceName(
            filter_list, scan_filter_index)
        device_address_filter = droid.bleGetScanFilterDeviceAddress(
            filter_list, scan_filter_index)
        manufacturer_id = droid.bleGetScanFilterManufacturerId(
            filter_list, scan_filter_index)
        manufacturer_data = droid.bleGetScanFilterManufacturerData(
            filter_list, scan_filter_index)

        if scan_settings != input['ScanSettings']:
            self.log.debug("Scan Settings did not match. expected: {}, found: "
                           "{}".format(input['ScanSettings'], scan_settings))
            return False
        if device_name_filter != input['ScanFilterDeviceName']:
            self.log.debug("Scan Filter device name did not match. expected: "
                           "{}, found {}".format(input['ScanFilterDeviceName'],
                                                 device_name_filter))
            return False
        if device_address_filter != input['ScanFilterDeviceAddress']:
            self.log.debug("Scan Filter address name did not match. expected: "
                           "{}, found: {}".format(
                input['ScanFilterDeviceAddress'], device_address_filter))
            return False
        if manufacturer_id != input['ScanFilterManufacturerDataId']:
            self.log.debug("Scan Filter manufacturer data id did not match. "
                           "expected: {}, found: {}".format(
                input['ScanFilterManufacturerDataId'], manufacturer_id))
            return False
        if manufacturer_data != input['ScanFilterManufacturerData']:
            self.log.debug("Scan Filter manufacturer data did not match. "
                           "expected: {}, found: {}".format(
                input['ScanFilterManufacturerData'], manufacturer_data))
            return False
        if 'ScanFilterManufacturerDataMask' in input.keys():
            manufacturer_data_mask = droid.bleGetScanFilterManufacturerDataMask(
                filter_list,
                scan_filter_index)
            if manufacturer_data_mask != input[
                    'ScanFilterManufacturerDataMask']:
                self.log.debug("Manufacturer data mask did not match. expected:"
                               " {}, found: {}".format(
                    input['ScanFilterManufacturerDataMask'],
                    manufacturer_data_mask))

                return False
        if ('ScanFilterServiceUuid' in input.keys() and 'ScanFilterServiceMask'
            in input.keys()):

            expected_service_uuid = input['ScanFilterServiceUuid']
            expected_service_mask = input['ScanFilterServiceMask']
            service_uuid = droid.bleGetScanFilterServiceUuid(filter_list,
                                                             scan_filter_index)
            service_mask = droid.bleGetScanFilterServiceUuidMask(filter_list,
                                                                 scan_filter_index)
            if service_uuid != expected_service_uuid.lower():
                self.log.debug("Service uuid did not match. expected: {}, "
                               "found {}".format(expected_service_uuid,service_uuid))
                return False
            if service_mask != expected_service_mask.lower():
                self.log.debug("Service mask did not match. expected: {}, "
                               "found {}".format(expected_service_mask,
                                                 service_mask))
                return False
        self.scan_settings_index = scan_settings_index
        self.filter_list = filter_list
        self.scan_callback = droid.bleGenScanCallback()
        return True

    @BluetoothBaseTest.bt_test_wrap
    def test_start_ble_scan_with_default_settings(self):
        """Test LE scan with default settings.

        Test to validate all default scan settings values.

        Steps:
        1. Create LE scan objects.
        2. Start LE scan.

        Expected Result:
        Scan starts successfully and matches expected settings.

        Returns:
          Pass if True
          Fail if False

        TAGS: LE, Scanning
        Priority: 1
        """
        input = {}
        return self.validate_scan_settings_helper(input, self.droid)

    @BluetoothBaseTest.bt_test_wrap
    def test_stop_ble_scan_default_settings(self):
        """Test stopping an LE scan.

        Test default scan settings on an actual scan. Verify it can also stop
        the scan.

        Steps:
        1. Validate default scan settings.
        2. Start ble scan.
        3. Stop ble scan.

        Expected Result:
        LE scan is stopped successfully.

        Returns:
          Pass if True
          Fail if False

        TAGS: LE, Scanning
        Priority: 0
        """
        input = {}
        test_result = self.validate_scan_settings_helper(input, self.droid)
        if not test_result:
            self.log.error("Could not setup ble scanner.")
            return test_result
        self.droid.bleStartBleScan(self.filter_list, self.scan_settings_index,
                                   self.scan_callback)
        try:
            self.droid.bleStopBleScan(self.scan_callback)
        except BleScanResultsError as error:
            self.log.error(str(error))
            test_result = False
        return test_result

    @BluetoothBaseTest.bt_test_wrap
    def test_scan_settings_callback_type_all_matches(self):
        """Test LE scan settings callback type all matches.

        Test scan settings callback type all matches.

        Steps:
        1. Validate the scan settings callback type with all other settings set
        to their respective defaults.

        Expected Result:
        Expected Scan settings should match found scan settings.

        Returns:
          Pass if True
          Fail if False

        TAGS: LE, Scanning
        Priority: 1
        """
        input = {}
        input["ScanSettings"] = (
            ScanSettingsCallbackType.CALLBACK_TYPE_ALL_MATCHES.value, 0,
            ScanSettingsScanMode.SCAN_MODE_LOW_POWER.value,
            ScanSettingsScanResultType.SCAN_RESULT_TYPE_FULL.value)
        return self.validate_scan_settings_helper(input, self.droid)

    @BluetoothBaseTest.bt_test_wrap
    def test_scan_settings_set_callback_type_first_match(self):
        """Test LE scan settings callback type first match

        Test scan settings callback type first match.

        Steps:
        1. Validate the scan settings callback type with all other settings set
        to their respective defaults.

        Expected Result:
        Expected Scan settings should match found scan settings.

        Returns:
          Pass if True
          Fail if False

        TAGS: LE, Scanning
        Priority: 1
        """
        input = {}
        input["ScanSettings"] = (
            ScanSettingsCallbackType.CALLBACK_TYPE_FIRST_MATCH.value, 0,
            ScanSettingsScanMode.SCAN_MODE_LOW_POWER.value,
            ScanSettingsScanResultType.SCAN_RESULT_TYPE_FULL.value)
        test_result = self.validate_scan_settings_helper(input, self.droid)
        return test_result

    @BluetoothBaseTest.bt_test_wrap
    def test_scan_settings_set_callback_type_match_lost(self):
        """Test LE scan settings callback type match lost.

        Test scan settings callback type match lost.

        Steps:
        1. Validate the scan settings callback type with all other settings set
        to their respective defaults.

        Expected Result:
        Expected Scan settings should match found scan settings.

        Returns:
          Pass if True
          Fail if False

        TAGS: LE, Scanning
        Priority: 1
        """
        input = {}
        input["ScanSettings"] = (
            ScanSettingsCallbackType.CALLBACK_TYPE_MATCH_LOST.value, 0,
            ScanSettingsScanMode.SCAN_MODE_LOW_POWER.value,
            ScanSettingsScanResultType.SCAN_RESULT_TYPE_FULL.value)
        test_result = self.validate_scan_settings_helper(input, self.droid)
        return test_result

    @BluetoothBaseTest.bt_test_wrap
    def test_scan_settings_set_invalid_callback_type(self):
        """Test LE scan settings invalid callback type.

        Test scan settings invalid callback type -1.

        Steps:
        1. Build a LE ScanSettings object with an invalid callback type.

        Expected Result:
        Api should fail to build object.

        Returns:
          Pass if True
          Fail if False

        TAGS: LE, Scanning
        Priority: 2
        """
        input = {}
        input["ScanSettings"] = (
            -1, 0, ScanSettingsScanMode.SCAN_MODE_LOW_POWER.value,
            ScanSettingsScanResultType.SCAN_RESULT_TYPE_FULL.value)
        test_result = self.validate_scan_settings_helper(input, self.droid)
        return not test_result

    @BluetoothBaseTest.bt_test_wrap
    def test_scan_settings_set_scan_mode_low_power(self):
        """Test LE scan settings scan mode low power mode.

        Test scan settings scan mode low power.

        Steps:
        1. Validate the scan settings scan mode with all other settings set to
        their respective defaults.

        Expected Result:
        Expected Scan settings should match found scan settings.

        Returns:
          Pass if True
          Fail if False

        TAGS: LE, Scanning
        Priority: 1
        """
        input = {}
        input["ScanSettings"] = (
            ScanSettingsCallbackType.CALLBACK_TYPE_ALL_MATCHES.value, 0,
            ScanSettingsScanMode.SCAN_MODE_LOW_POWER.value,
            ScanSettingsScanResultType.SCAN_RESULT_TYPE_FULL.value)
        test_result = self.validate_scan_settings_helper(input, self.droid)
        return test_result

    @BluetoothBaseTest.bt_test_wrap
    def test_scan_settings_set_scan_mode_balanced(self):
        """Test LE scan settings scan mode balanced.

        Test scan settings scan mode balanced.

        Steps:
        1. Validate the scan settings scan mode with all other settings set to
        their respective defaults.

        Expected Result:
        Expected Scan settings should match found scan settings.

        Returns:
          Pass if True
          Fail if False

        TAGS: LE, Scanning
        Priority: 1
        """
        input = {}
        input["ScanSettings"] = (
            ScanSettingsCallbackType.CALLBACK_TYPE_ALL_MATCHES.value, 0,
            ScanSettingsScanMode.SCAN_MODE_BALANCED.value,
            ScanSettingsScanResultType.SCAN_RESULT_TYPE_FULL.value)
        return self.validate_scan_settings_helper(input, self.droid)

    @BluetoothBaseTest.bt_test_wrap
    def test_scan_settings_set_scan_mode_low_latency(self):
        """Test LE scan settings scan mode low latency.

        Test scan settings scan mode low latency.

        Steps:
        1. Validate the scan settings scan mode with all other settings set to
        their respective defaults.

        Expected Result:
        Expected Scan settings should match found scan settings.

        Returns:
          Pass if True
          Fail if False

        TAGS: LE, Scanning
        Priority: 1
        """
        input = {}
        input["ScanSettings"] = (
            ScanSettingsCallbackType.CALLBACK_TYPE_ALL_MATCHES.value, 0,
            ScanSettingsScanMode.SCAN_MODE_LOW_LATENCY.value,
            ScanSettingsScanResultType.SCAN_RESULT_TYPE_FULL.value)
        return self.validate_scan_settings_helper(input, self.droid)

    @BluetoothBaseTest.bt_test_wrap
    def test_scan_settings_set_invalid_scan_mode(self):
        """Test LE scan settings scan mode as an invalid value.
        Test scan settings invalid scan mode -2.
        Steps:
        1. Set the scan settings scan mode to -2.

        Expected Result:
        Building the ScanSettings object should fail.

        Returns:
          Pass if True
          Fail if False

        TAGS: LE, Scanning
        Priority: 1
        """
        input = {}
        input["ScanSettings"] = (
            ScanSettingsCallbackType.CALLBACK_TYPE_ALL_MATCHES.value, 0, -2,
            ScanSettingsScanResultType.SCAN_RESULT_TYPE_FULL.value)
        return not self.validate_scan_settings_helper(input, self.droid)

    @BluetoothBaseTest.bt_test_wrap
    def test_scan_settings_set_report_delay_millis_min(self):
        """Test scan settings report delay millis as min value

        Test scan settings report delay millis min acceptable value.

        Steps:
        1. Validate the scan settings report delay millis with all other
        settings set to their respective defaults.

        Expected Result:
        Expected Scan settings should match found scan settings.

        Returns:
          Pass if True
          Fail if False

        TAGS: LE, Scanning
        Priority: 2
        """
        input = {}
        input["ScanSettings"] = (
            ScanSettingsCallbackType.CALLBACK_TYPE_ALL_MATCHES.value,
            ScanSettingsReportDelaySeconds.MIN.value,
            ScanSettingsScanMode.SCAN_MODE_LOW_POWER.value,
            ScanSettingsScanResultType.SCAN_RESULT_TYPE_FULL.value)
        return self.validate_scan_settings_helper(input, self.droid)

    @BluetoothBaseTest.bt_test_wrap
    def test_scan_settings_set_report_delay_millis_min_plus_one(self):
        """Test scan settings report delay millis as min value plus one.

        Test scan settings report delay millis as min value plus one.

        Steps:
        1. Validate the scan settings report delay millis with all other
        settings set to their respective defaults.

        Expected Result:
        Expected Scan settings should match found scan settings.

        Returns:
          Pass if True
          Fail if False

        TAGS: LE, Scanning
        Priority: 4
        """
        input = {}
        input["ScanSettings"] = (
            ScanSettingsCallbackType.CALLBACK_TYPE_ALL_MATCHES.value,
            ScanSettingsReportDelaySeconds.MIN.value + 1,
            ScanSettingsScanMode.SCAN_MODE_LOW_POWER.value,
            ScanSettingsScanResultType.SCAN_RESULT_TYPE_FULL.value)
        return self.validate_scan_settings_helper(input, self.droid)

    @BluetoothBaseTest.bt_test_wrap
    def test_scan_settings_set_report_delay_millis_max(self):
        """Test scan settings report delay millis as max value.

        Test scan settings report delay millis max value.

        Steps:
        1. Validate the scan settings report delay millis with all other
        settings set to their respective defaults.

        Expected Result:
        Expected Scan settings should match found scan settings.

        Returns:
          Pass if True
          Fail if False

        TAGS: LE, Scanning
        Priority: 3
        """
        input = {}
        input["ScanSettings"] = (
            ScanSettingsCallbackType.CALLBACK_TYPE_ALL_MATCHES.value,
            ScanSettingsReportDelaySeconds.MAX.value,
            ScanSettingsScanMode.SCAN_MODE_LOW_POWER.value,
            ScanSettingsScanResultType.SCAN_RESULT_TYPE_FULL.value)
        return self.validate_scan_settings_helper(input, self.droid)

    @BluetoothBaseTest.bt_test_wrap
    def test_scan_settings_set_report_delay_millis_max_minus_one(self):
        """Test scan settings report delay millis as max value minus one.

        Test scan settings report delay millis max value - 1.

        Steps:
        1. Validate the scan settings report delay millis with all other
        settings set to their respective defaults.

        Expected Result:
        Expected Scan settings should match found scan settings.

        Returns:
          Pass if True
          Fail if False

        TAGS: LE, Scanning
        Priority: 3
        """
        input = {}
        input["ScanSettings"] = (
            ScanSettingsCallbackType.CALLBACK_TYPE_ALL_MATCHES.value,
            ScanSettingsReportDelaySeconds.MAX.value - 1,
            ScanSettingsScanMode.SCAN_MODE_LOW_POWER.value,
            ScanSettingsScanResultType.SCAN_RESULT_TYPE_FULL.value)
        return self.validate_scan_settings_helper(input, self.droid)

    @BluetoothBaseTest.bt_test_wrap
    def test_scan_settings_set_invalid_report_delay_millis_min_minus_one(self):
        """Test scan settings report delay millis as an invalid value.

        Test scan settings invalid report delay millis min value - 1.

        Steps:
        1. Set scan settings report delay millis to min value -1.
        2. Build scan settings object.

        Expected Result:
        Building scan settings object should fail.

        Returns:
          Pass if True
          Fail if False

        TAGS: LE, Scanning
        Priority: 2
        """
        droid = self.droid
        input = {}
        input["ScanSettings"] = (
            ScanSettingsCallbackType.CALLBACK_TYPE_ALL_MATCHES.value,
            ScanSettingsReportDelaySeconds.MIN.value - 1,
            ScanSettingsScanMode.SCAN_MODE_LOW_POWER.value,
            ScanSettingsScanResultType.SCAN_RESULT_TYPE_FULL.value)
        return not self.validate_scan_settings_helper(input, droid)

    @BluetoothBaseTest.bt_test_wrap
    def test_scan_settings_set_scan_result_type_full(self):
        """Test scan settings result type full.

        Test scan settings result type full.

        Steps:
        1. Validate the scan settings result type with all other settings
        set to their respective defaults.

        Expected Result:
        Expected Scan settings should match found scan settings.

        Returns:
          Pass if True
          Fail if False

        TAGS: LE, Scanning
        Priority: 1
        """
        input = {}
        input["ScanSettings"] = (
            ScanSettingsCallbackType.CALLBACK_TYPE_ALL_MATCHES.value, 0,
            ScanSettingsScanMode.SCAN_MODE_LOW_POWER.value,
            ScanSettingsScanResultType.SCAN_RESULT_TYPE_FULL.value)
        return self.validate_scan_settings_helper(input, self.droid)

    @BluetoothBaseTest.bt_test_wrap
    def test_scan_settings_set_scan_result_type_abbreviated(self):
        """Test scan settings result type abbreviated.

        Test scan settings result type abbreviated.

        Steps:
        1. Validate the scan settings result type with all other settings
        set to their respective defaults.

        Expected Result:
        Expected Scan settings should match found scan settings.

        Returns:
          Pass if True
          Fail if False

        TAGS: LE, Scanning
        Priority: 1
        """
        input = {}
        input["ScanSettings"] = (
            ScanSettingsCallbackType.CALLBACK_TYPE_ALL_MATCHES.value, 0,
            ScanSettingsScanMode.SCAN_MODE_LOW_POWER.value,
            ScanSettingsScanResultType.SCAN_RESULT_TYPE_ABBREVIATED.value)
        return self.validate_scan_settings_helper(input, self.droid)

    @BluetoothBaseTest.bt_test_wrap
    def test_scan_settings_set_invalid_scan_result_type(self):
        """Test scan settings result type as an invalid value.

        Test scan settings invalid result type -1.

        Steps:
        1. Set scan settings result type as an invalid value.
        2. Build scan settings object.

        Expected Result:
        Expected Scan settings should match found scan settings.

        Returns:
          Pass if True
          Fail if False

        TAGS: LE, Scanning
        Priority: 2
        """
        input = {}
        input["ScanSettings"] = (
            ScanSettingsCallbackType.CALLBACK_TYPE_ALL_MATCHES.value, 0,
            ScanSettingsScanMode.SCAN_MODE_LOW_POWER.value, -1)
        return not self.validate_scan_settings_helper(input, self.droid)

    @BluetoothBaseTest.bt_test_wrap
    def test_scan_filter_set_device_name(self):
        """Test scan filter set valid device name.

        Test scan filter device name sl4atest.

        Steps:
        1. Validate the scan filter device name with all other settings
        set to their respective defaults.

        Expected Result:
        Expected Scan filter should match found scan settings.

        Returns:
          Pass if True
          Fail if False

        TAGS: LE, Scanning
        Priority: 1
        """
        input = {}
        input['ScanFilterDeviceName'] = "sl4atest"
        return self.validate_scan_settings_helper(input, self.droid)

    @BluetoothBaseTest.bt_test_wrap
    def test_scan_filter_set_device_name_blank(self):
        """Test scan filter set blank device name.

        Test scan filter device name blank.

        Steps:
        1. Validate the scan filter device name with all other settings
        set to their respective defaults.

        Expected Result:
        Expected Scan filter should match found scan filter.

        Returns:
          Pass if True
          Fail if False

        TAGS: LE, Scanning
        Priority: 1
        """
        droid = self.droid
        input = {}
        input['ScanFilterDeviceName'] = ""
        return self.validate_scan_settings_helper(input, droid)

    @BluetoothBaseTest.bt_test_wrap
    def test_scan_filter_set_device_name_special_chars(self):
        """Test scan filter set device name as special chars.

        Test scan filter device name special characters.

        Steps:
        1. Validate the scan filter device name with all other settings
        set to their respective defaults.

        Expected Result:
        Expected Scan filter should match found scan filter.

        Returns:
          Pass if True
          Fail if False

        TAGS: LE, Scanning
        Priority: 1
        """
        input = {}
        input['ScanFilterDeviceName'] = "!@#$%^&*()\":<>/"
        return self.validate_scan_settings_helper(input, self.droid)

    @BluetoothBaseTest.bt_test_wrap
    def test_scan_filter_set_device_address(self):
        """Test scan filter set valid device address.

        Test scan filter device address valid.

        Steps:
        1. Validate the scan filter device address with all other settings
        set to their respective defaults.

        Expected Result:
        Expected Scan filter should match found scan filter.

        Returns:
          Pass if True
          Fail if False

        TAGS: LE, Scanning
        Priority: 1
        """
        input = {}
        input['ScanFilterDeviceAddress'] = "01:02:03:AB:CD:EF"
        return self.validate_scan_settings_helper(input, self.droid)

    @BluetoothBaseTest.bt_test_wrap
    def test_scan_filter_set_invalid_device_address_lower_case(self):
        """Test scan filter set invalid device address.

        Test scan filter device address lower case.

        Steps:
        1. Set the scan filter address to an invalid, lowercase mac address

        Expected Result:
        Api to build scan filter should fail.

        Returns:
          Pass if True
          Fail if False

        TAGS: LE, Scanning
        Priority: 2
        """
        input = {}
        input['ScanFilterDeviceAddress'] = "01:02:03:ab:cd:ef"
        return not self.validate_scan_settings_helper(input, self.droid)

    @BluetoothBaseTest.bt_test_wrap
    def test_scan_filter_set_invalid_device_address_blank(self):
        """Test scan filter set invalid device address.

        Test scan filter invalid device address blank.

        Steps:
        1. Set the scan filter address to an invalid, blank mac address

        Expected Result:
        Api to build scan filter should fail.

        Returns:
          Pass if True
          Fail if False

        TAGS: LE, Scanning
        Priority: 2
        """
        input = {}
        input['ScanFilterDeviceAddress'] = ""
        test_result = self.validate_scan_settings_helper(input, self.droid)
        return not test_result

    @BluetoothBaseTest.bt_test_wrap
    def test_scan_filter_set_invalid_device_address_bad_format(self):
        """Test scan filter set badly formatted device address.

        Test scan filter badly formatted device address.

        Steps:
        1. Set the scan filter address to an invalid, blank mac address

        Expected Result:
        Api to build scan filter should fail.

        Returns:
          Pass if True
          Fail if False

        TAGS: LE, Scanning
        Priority: 2
        """
        input = {}
        input['ScanFilterDeviceAddress'] = "10.10.10.10.10"
        return not self.validate_scan_settings_helper(input, self.droid)

    @BluetoothBaseTest.bt_test_wrap
    def test_scan_filter_set_invalid_device_address_bad_address(self):
        """Test scan filter device address as an invalid value.

        Test scan filter invalid device address invalid characters.

        Steps:
        1. Set a scan filter's device address as ZZ:ZZ:ZZ:ZZ:ZZ:ZZ

        Expected Result:
        Api to build the scan filter should fail.

        Returns:
          Pass if True
          Fail if False

        TAGS: LE, Scanning
        Priority: 1
        """
        input = {}
        input['ScanFilterDeviceAddress'] = "ZZ:ZZ:ZZ:ZZ:ZZ:ZZ"
        return not self.validate_scan_settings_helper(input, self.droid)

    @BluetoothBaseTest.bt_test_wrap
    def test_scan_filter_set_manufacturer_id_data(self):
        """Test scan filter manufacturer data.

        Test scan filter manufacturer data with a valid input.

        Steps:
        1. Validate the scan filter manufacturer id with all other settings
        set to their respective defaults.

        Expected Result:
        Expected Scan filter should match found scan filter.

        Returns:
          Pass if True
          Fail if False

        TAGS: LE, Scanning
        Priority: 1
        """
        expected_manufacturer_id = 0
        expected_manufacturer_data = "1,2,1,3,4,5,6"
        input = {}
        input['ScanFilterManufacturerDataId'] = expected_manufacturer_id
        input['ScanFilterManufacturerData'] = expected_manufacturer_data
        return self.validate_scan_settings_helper(input, self.droid)

    @BluetoothBaseTest.bt_test_wrap
    def test_scan_filter_set_manufacturer_id_data_mask(self):
        """Test scan filter manufacturer data mask.

        Test scan filter manufacturer data with a valid data mask.

        Steps:
        1. Validate the scan filter manufacturer id with all other settings
        set to their respective defaults.

        Expected Result:
        Expected Scan filter should match found scan filter.

        Returns:
          Pass if True
          Fail if False

        TAGS: LE, Scanning
        Priority: 1
        """
        expected_manufacturer_id = 1
        expected_manufacturer_data = "1"
        expected_manufacturer_data_mask = "1,2,1,3,4,5,6"
        input = {}
        input['ScanFilterManufacturerDataId'] = expected_manufacturer_id
        input['ScanFilterManufacturerData'] = expected_manufacturer_data
        input[
            'ScanFilterManufacturerDataMask'] = expected_manufacturer_data_mask
        return self.validate_scan_settings_helper(input, self.droid)

    @BluetoothBaseTest.bt_test_wrap
    def test_scan_filter_set_manufacturer_max_id(self):
        """Test scan filter manufacturer data id.

        Test scan filter manufacturer data max id.

        Steps:
        1. Validate the scan filter manufacturer id with all other settings
        set to their respective defaults.

        Expected Result:
        Expected Scan filter should match found scan filter.

        Returns:
          Pass if True
          Fail if False

        TAGS: LE, Scanning
        Priority: 2
        """
        expected_manufacturer_id = 2147483647
        expected_manufacturer_data = "1,2,1,3,4,5,6"
        input = {}
        input['ScanFilterManufacturerDataId'] = expected_manufacturer_id
        input['ScanFilterManufacturerData'] = expected_manufacturer_data
        return self.validate_scan_settings_helper(input, self.droid)

    @BluetoothBaseTest.bt_test_wrap
    def test_scan_filter_set_manufacturer_data_empty(self):
        """Test scan filter empty manufacturer data.

        Test scan filter manufacturer data as empty but valid manufacturer data.

        Steps:
        1. Validate the scan filter manufacturer id with all other settings
        set to their respective defaults.

        Expected Result:
        Expected Scan filter should match found scan filter.

        Returns:
          Pass if True
          Fail if False

        TAGS: LE, Scanning
        Priority: 2
        """
        expected_manufacturer_id = 1
        expected_manufacturer_data = ""
        input = {}
        input['ScanFilterManufacturerDataId'] = expected_manufacturer_id
        input['ScanFilterManufacturerData'] = expected_manufacturer_data
        return self.validate_scan_settings_helper(input, self.droid)

    @BluetoothBaseTest.bt_test_wrap
    def test_scan_filter_set_manufacturer_data_mask_empty(self):
        """Test scan filter empty manufacturer data mask.

        Test scan filter manufacturer mask empty.

        Steps:
        1. Validate the scan filter manufacturer id with all other settings
        set to their respective defaults.

        Expected Result:
        Expected Scan filter should match found scan filter.

        Returns:
          Pass if True
          Fail if False

        TAGS: LE, Scanning
        Priority: 1
        """
        expected_manufacturer_id = 1
        expected_manufacturer_data = "1,2,1,3,4,5,6"
        expected_manufacturer_data_mask = ""
        input = {}
        input['ScanFilterManufacturerDataId'] = expected_manufacturer_id
        input['ScanFilterManufacturerData'] = expected_manufacturer_data
        input[
            'ScanFilterManufacturerDataMask'] = expected_manufacturer_data_mask
        return self.validate_scan_settings_helper(input, self.droid)

    @BluetoothBaseTest.bt_test_wrap
    def test_scan_filter_set_invalid_manufacturer_min_id_minus_one(self):
        """Test scan filter invalid manufacturer data.

        Test scan filter invalid manufacturer id min value - 1.

        Steps:
        1. Set the scan filters manufacturer id to -1.
        2. Build the scan filter.

        Expected Result:
        Api to build the scan filter should fail.

        Returns:
          Pass if True
          Fail if False

        TAGS: LE, Scanning
        Priority: 2
        """
        expected_manufacturer_id = -1
        expected_manufacturer_data = "1,2,1,3,4,5,6"
        input = {}
        input['ScanFilterManufacturerDataId'] = expected_manufacturer_id
        input['ScanFilterManufacturerData'] = expected_manufacturer_data
        return not self.validate_scan_settings_helper(input, self.droid)

    @BluetoothBaseTest.bt_test_wrap
    def test_scan_filter_set_service_uuid(self):
        """Test scan filter set valid service uuid.

        Test scan filter service uuid.

        Steps:
        1. Validate the scan filter service uuid with all other settings
        set to their respective defaults.

        Expected Result:
        Expected Scan filter should match found scan filter.

        Returns:
          Pass if True
          Fail if False

        TAGS: LE, Scanning
        Priority: 1
        """
        expected_service_uuid = "00000000-0000-1000-8000-00805F9B34FB"
        expected_service_mask = "00000000-0000-1000-8000-00805F9B34FB"
        input = {}
        input['ScanFilterServiceUuid'] = expected_service_uuid
        input['ScanFilterServiceMask'] = expected_service_mask
        return self.validate_scan_settings_helper(input, self.droid)

    @BluetoothBaseTest.bt_test_wrap
    def test_scan_filter_service_uuid_p_service(self):
        """Test scan filter service uuid.

        Test scan filter service uuid p service

        Steps:
        1. Validate the scan filter service uuid with all other settings
        set to their respective defaults.

        Expected Result:
        Expected Scan filter should match found scan filter.

        Returns:
          Pass if True
          Fail if False

        TAGS: LE, Scanning
        Priority: 2
        """
        expected_service_uuid = Uuids.P_Service.value
        expected_service_mask = "00000000-0000-1000-8000-00805F9B34FB"
        self.log.debug("Step 1: Setup environment.")

        input = {}
        input['ScanFilterServiceUuid'] = expected_service_uuid
        input['ScanFilterServiceMask'] = expected_service_mask
        return self.validate_scan_settings_helper(input, self.droid)

    @BluetoothBaseTest.bt_test_wrap
    def test_classic_ble_scan_with_service_uuids_p(self):
        """Test classic LE scan with valid service uuid.

        Test classic ble scan with scan filter service uuid p service uuids.

        Steps:
        1. Validate the scan filter service uuid with all other settings
        set to their respective defaults.
        2. Start classic ble scan.
        3. Stop classic ble scan

        Expected Result:
        Expected Scan filter should match found scan filter.

        Returns:
          Pass if True
          Fail if False

        TAGS: LE, Scanning
        Priority: 1
        """

        droid = self.droid
        service_uuid_list = [Uuids.P_Service.value]
        scan_callback = droid.bleGenLeScanCallback()
        return self.verify_classic_ble_scan_with_service_uuids(
            droid, scan_callback, service_uuid_list)

    @BluetoothBaseTest.bt_test_wrap
    def test_classic_ble_scan_with_service_uuids_hr(self):
        """Test classic LE scan with valid service uuid.

        Test classic ble scan with scan filter service uuid hr service

        Steps:
        1. Validate the scan filter service uuid with all other settings
        set to their respective defaults.
        2. Start classic ble scan.
        3. Stop classic ble scan

        Expected Result:
        Expected Scan filter should match found scan filter.

        Returns:
          Pass if True
          Fail if False

        TAGS: LE, Scanning
        Priority: 1
        """
        droid = self.droid
        service_uuid_list = [Uuids.HR_SERVICE.value]
        scan_callback = droid.bleGenLeScanCallback()
        return self.verify_classic_ble_scan_with_service_uuids(
            droid, scan_callback, service_uuid_list)

    @BluetoothBaseTest.bt_test_wrap
    def test_classic_ble_scan_with_service_uuids_empty_uuid_list(self):
        """Test classic LE scan with empty but valid uuid list.

        Test classic ble scan with service uuids as empty list.

        Steps:
        1. Validate the scan filter service uuid with all other settings
        set to their respective defaults.
        2. Start classic ble scan.
        3. Stop classic ble scan

        Expected Result:
        Expected Scan filter should match found scan filter.

        Returns:
          Pass if True
          Fail if False

        TAGS: LE, Scanning
        Priority: 1
        """
        droid = self.droid
        service_uuid_list = []
        scan_callback = droid.bleGenLeScanCallback()
        return self.verify_classic_ble_scan_with_service_uuids(
            droid, scan_callback, service_uuid_list)

    @BluetoothBaseTest.bt_test_wrap
    def test_classic_ble_scan_with_service_uuids_hr_and_p(self):
        """Test classic LE scan with multiple service uuids.

        Test classic ble scan with service uuids a list of hr and p service.

        Steps:
        1. Validate the scan filter service uuid with all other settings
        set to their respective defaults.
        2. Start classic ble scan.
        3. Stop classic ble scan

        Expected Result:
        Expected Scan filter should match found scan filter.

        Returns:
          Pass if True
          Fail if False

        TAGS: LE, Scanning
        Priority: 1
        """
        droid = self.droid
        service_uuid_list = [Uuids.HR_SERVICE.value, Uuids.P_Service.value]
        scan_callback = droid.bleGenLeScanCallback()
        return self.verify_classic_ble_scan_with_service_uuids(
            droid, scan_callback, service_uuid_list)

    def verify_classic_ble_scan_with_service_uuids(
        self, droid, scan_callback, service_uuid_list):

        test_result = True
        try:
            test_result = droid.bleStartClassicBleScanWithServiceUuids(
                scan_callback, service_uuid_list)
        except BleScanResultsError as error:
            self.log.error(str(error))
            return False
        droid.bleStopClassicBleScan(scan_callback)
        if not test_result:
            self.log.error(
                "Start classic ble scan with service uuids return false "
                "boolean value.")
            return False
        return True<|MERGE_RESOLUTION|>--- conflicted
+++ resolved
@@ -55,49 +55,6 @@
     def __init__(self, controllers):
         BluetoothBaseTest.__init__(self, controllers)
         self.droid = self.android_devices[0].droid
-<<<<<<< HEAD
-        self.tests = (
-            "test_start_ble_scan_with_default_settings",
-            "test_stop_ble_scan_default_settings",
-            "test_scan_settings_callback_type_all_matches",
-            "test_scan_settings_set_callback_type_first_match",
-            "test_scan_settings_set_callback_type_match_lost",
-            "test_scan_settings_set_invalid_callback_type",
-            "test_scan_settings_set_scan_mode_low_power",
-            "test_scan_settings_set_scan_mode_balanced",
-            "test_scan_settings_set_scan_mode_low_latency",
-            "test_scan_settings_set_invalid_scan_mode",
-            "test_scan_settings_set_report_delay_millis_min",
-            "test_scan_settings_set_report_delay_millis_min_plus_one",
-            "test_scan_settings_set_report_delay_millis_max",
-            "test_scan_settings_set_report_delay_millis_max_minus_one",
-            "test_scan_settings_set_invalid_report_delay_millis_min_minus_one",
-            "test_scan_settings_set_scan_result_type_full",
-            "test_scan_settings_set_scan_result_type_abbreviated",
-            "test_scan_settings_set_invalid_scan_result_type",
-            "test_scan_filter_set_device_name",
-            "test_scan_filter_set_device_name_blank",
-            "test_scan_filter_set_device_name_special_chars",
-            "test_scan_filter_set_device_address",
-            "test_scan_filter_set_invalid_device_address_lower_case",
-            "test_scan_filter_set_invalid_device_address_blank",
-            "test_scan_filter_set_invalid_device_address_bad_format",
-            "test_scan_filter_set_invalid_device_address_bad_address",
-            "test_scan_filter_set_manufacturer_id_data",
-            "test_scan_filter_set_manufacturer_id_data_mask",
-            "test_scan_filter_set_manufacturer_max_id",
-            "test_scan_filter_set_manufacturer_data_empty",
-            "test_scan_filter_set_manufacturer_data_mask_empty",
-            "test_scan_filter_set_invalid_manufacturer_min_id_minus_one",
-            "test_scan_filter_set_service_uuid",
-            "test_scan_filter_service_uuid_p_service",
-            "test_classic_ble_scan_with_service_uuids_p",
-            "test_classic_ble_scan_with_service_uuids_hr",
-            "test_classic_ble_scan_with_service_uuids_empty_uuid_list",
-            "test_classic_ble_scan_with_service_uuids_hr_and_p",
-        )
-=======
->>>>>>> 0ab6f014
 
     def _format_defaults(self, input):
         """
