#/usr/bin/env python3.4
#
# Copyright (C) 2016 The Android Open Source Project
#
# Licensed under the Apache License, Version 2.0 (the "License"); you may not
# use this file except in compliance with the License. You may obtain a copy of
# the License at
#
# http://www.apache.org/licenses/LICENSE-2.0
#
# Unless required by applicable law or agreed to in writing, software
# distributed under the License is distributed on an "AS IS" BASIS, WITHOUT
# WARRANTIES OR CONDITIONS OF ANY KIND, either express or implied. See the
# License for the specific language governing permissions and limitations under
# the License.

import itertools as it
import pprint
import time

from queue import Empty
from acts.test_utils.bt.BluetoothBaseTest import BluetoothBaseTest
from acts.test_utils.bt.BleEnum import AdvertiseSettingsAdvertiseMode
from acts.test_utils.bt.BleEnum import AdvertiseSettingsAdvertiseTxPower
from acts.test_utils.bt.BleEnum import JavaInteger
from acts.test_utils.bt.BleEnum import ScanSettingsScanMode
from acts.test_utils.bt.BleEnum import ScanSettingsScanMode
from acts.test_utils.bt.bt_test_utils import adv_fail
from acts.test_utils.bt.bt_test_utils import adv_succ
from acts.test_utils.bt.bt_test_utils import generate_ble_advertise_objects
from acts.test_utils.bt.bt_test_utils import get_advanced_droid_list
from acts.test_utils.bt.bt_test_utils import reset_bluetooth
from acts.test_utils.bt.bt_test_utils import scan_result


class FilteringTest(BluetoothBaseTest):
    default_timeout = 30

    valid_filter_suite = [
        {
            'include_tx_power_level': True
        },
        {
            'filter_device_address': True
        },
        {
            'manufacturer_specific_data_id': 1,
            'manufacturer_specific_data': "1"
        },
        {
            'manufacturer_specific_data_id': 1,
            'manufacturer_specific_data': "14,0,54,0,0,0,0,0"
        },
        {
            'manufacturer_specific_data_id': 1,
            'manufacturer_specific_data': "1",
            'manufacturer_specific_data_mask': "1"
        },
        {
            'service_data_uuid': "0000110A-0000-1000-8000-00805F9B34FB",
            'service_data': "1,2,3,4,5,6,7,8,9,10,11,12,13,14,15,26,17,18,19,"
                            "20,21,22,23,24"
        },
        {
            'service_data_uuid': "0000110B-0000-1000-8000-00805F9B34FB",
            'service_data': "13"
        },
        {
            'service_data_uuid': "0000110C-0000-1000-8000-00805F9B34FB",
            'service_data': "11,14,50"
        },
        {
            'service_data_uuid': "0000110D-0000-1000-8000-00805F9B34FB",
            'service_data': "16,22,11"
        },
        {
            'service_data_uuid': "0000110E-0000-1000-8000-00805F9B34FB",
            'service_data': "2,9,54"
        },
        {
            'service_data_uuid': "0000110F-0000-1000-8000-00805F9B34FB",
            'service_data': "69,11,50"
        },
        {
            'service_data_uuid': "00001101-0000-1000-8000-00805F9B34FB",
            'service_data': "12,11,21"
        },
        {
            'service_data_uuid': "00001102-0000-1000-8000-00805F9B34FB",
            'service_data': "12,12,44"
        },
        {
            'service_data_uuid': "00001103-0000-1000-8000-00805F9B34FB",
            'service_data': "4,54,1"
        },
        {
            'service_data_uuid': "00001104-0000-1000-8000-00805F9B34FB",
            'service_data': "33,22,44"
        },
        {
            'service_uuid': "00000000-0000-1000-8000-00805f9b34fb",
            'service_mask': "00000000-0000-1000-8000-00805f9b34fb",
        },
        {
            'service_uuid': "FFFFFFFF-0000-1000-8000-00805f9b34fb",
            'service_mask': "00000000-0000-1000-8000-00805f9b34fb",
        },
        {
            'service_uuid': "3846D7A0-69C8-11E4-BA00-0002A5D5C51B",
            'service_mask': "00000000-0000-1000-8000-00805f9b34fb",
        },
        {
            'include_device_name': True
        },
    ]

    valid_filter_variants = {
        'include_tx_power_level': [True, False],
        'manufacturer_specific_data_id': [1, 2, 65535],
        'manufacturer_specific_data': ["1", "1,2", "127"],
        'service_data_uuid': ["00000000-0000-1000-8000-00805f9b34fb"],
        'service_data': ["1,2,3", "1", "127"],
        'include_device_name': [False, True],
    }

    multi_manufacturer_specific_data_suite = {
        'manufacturer_specific_data_list': [[(1, "1"), (2, "2"),
                                             (65535, "127")]],
    }

    settings_in_effect_variants = {
        "mode": [
            AdvertiseSettingsAdvertiseMode.ADVERTISE_MODE_BALANCED.value,
            AdvertiseSettingsAdvertiseMode.ADVERTISE_MODE_LOW_LATENCY.value,
        ],
        "tx_power_level": [
            AdvertiseSettingsAdvertiseTxPower.ADVERTISE_TX_POWER_HIGH.value,
            AdvertiseSettingsAdvertiseTxPower.ADVERTISE_TX_POWER_LOW.value,
            AdvertiseSettingsAdvertiseTxPower.ADVERTISE_TX_POWER_ULTRA_LOW.value,
            AdvertiseSettingsAdvertiseTxPower.ADVERTISE_TX_POWER_MEDIUM.value,
        ],
        "is_connectable": [True, False],
        "scan_mode": [ScanSettingsScanMode.SCAN_MODE_LOW_LATENCY.value,
                      ScanSettingsScanMode.SCAN_MODE_OPPORTUNISTIC.value,
                      ScanSettingsScanMode.SCAN_MODE_BALANCED.value,
                      ScanSettingsScanMode.SCAN_MODE_LOW_POWER.value,
                      ]
    }

    default_callback = 1
    default_is_connectable = True
    default_advertise_mode = 0
    default_tx_power_level = 2

    def _get_combinations(self, t):
        varNames = sorted(t)
        return (
            [dict(zip(varNames, prod)) for prod
             in it.product(*(t[varName] for varName in varNames))])

    def __init__(self, controllers):
        BluetoothBaseTest.__init__(self, controllers)
        self.droid_list = get_advanced_droid_list(self.android_devices)
        self.scn_ad = self.android_devices[0]
        self.adv_ad = self.android_devices[1]
        if self.droid_list[1]['max_advertisements'] == 0:
            self.tests = ()
            return
<<<<<<< HEAD
        self.log.info(
            "Scanner device model: {}".format(
                self.scn_ad.droid.getBuildModel()))
        self.log.info(
            "Advertiser device model: {}".format(
                self.adv_ad.droid.getBuildModel()))
        self.tests = (
            "test_valid_filters",
            "test_valid_filters_opportunistic_scan",
            "test_default_advertisement",
            "test_settings_in_effect_suite",
            "test_filters_suite",
            "test_filters_suite_opportunistic_scan",
            "test_non_connectable_advertise_data",
        )
=======
        self.log.info("Scanner device model: {}".format(
            self.scn_ad.droid.getBuildModel()))
        self.log.info("Advertiser device model: {}".format(
            self.adv_ad.droid.getBuildModel()))
>>>>>>> 0ab6f014

    def blescan_verify_onfailure_event_handler(self, event):
        self.log.debug("Verifying {} event".format(adv_fail))
        self.log.debug(pprint.pformat(event))
        return event

    def blescan_verify_onscanresult_event_handler(self, event, filters):
        test_result = True
        self.log.debug("Verifying onScanResult event: {}".format(event))
        callback_type = event['data']['CallbackType']
        if 'callback_type' in filters.keys():
            if filters['callback_type'] != callback_type:
                self.log.error("Expected callback type: {}, Found callback "
                               "type: {}".format(filters['callback_type'],
                                                 callback_type))
            test_result = False
        elif self.default_callback != callback_type:
            self.log.error("Expected callback type: {}, Found callback type: "
                           "{}".format(self.default_callback, callback_type))
            test_result = False
        if 'include_device_name' in filters.keys() and filters[
                'include_device_name'] is not False:
            if event['data']['Result']['deviceName'] != filters[
                    'include_device_name']:
                self.log.error("Expected device name: {}, Found device name: {}"
                               .format(filters['include_device_name'],
                                       event['data']['Result']['deviceName']))

                test_result = False
        elif 'deviceName' in event['data']['Result'].keys():
            self.log.error(
                "Device name was found when it wasn't meant to be included.")
            test_result = False
        if ('include_tx_power_level' in filters.keys() and filters[
                'include_tx_power_level'] is not False):
            if not event['data']['Result']['txPowerLevel']:
                self.log.error(
                    "Expected to find tx power level in event but found none.")
                test_result = False
        if not event['data']['Result']['rssi']:
            self.log.error("Expected rssi in the advertisement, found none.")
            test_result = False
        if not event['data']['Result']['timestampNanos']:
            self.log.error("Expected rssi in the advertisement, found none.")
            test_result = False
        return test_result

    def bleadvertise_verify_onsuccess_handler(self, event, settings_in_effect):
        self.log.debug("Verifying {} event".format(adv_succ))
        test_result = True
        if 'is_connectable' in settings_in_effect.keys():
            if (event['data']['SettingsInEffect']['isConnectable'] !=
               settings_in_effect['is_connectable']):
                self.log.error(
                    "Expected is connectable value: {}, Actual is "
                    "connectable value:".format(
                        settings_in_effect['is_connectable'],
                        event['data']['SettingsInEffect']['isConnectable']))
                test_result = False
        elif (event['data']['SettingsInEffect']['isConnectable'] !=
                self.default_is_connectable):
            self.log.error(
                "Default value for isConnectable did not match what was found.")
            test_result = False
        if 'mode' in settings_in_effect.keys():
            if (event['data']['SettingsInEffect']['mode'] !=
               settings_in_effect['mode']):
                self.log.error(
                    "Expected mode value: {}, Actual mode value: {}"
                    .format(settings_in_effect['mode'],
                            event['data']['SettingsInEffect']['mode']))
                test_result = False
        elif (event['data']['SettingsInEffect']['mode'] !=
                self.default_advertise_mode):
            self.log.error(
                "Default value for filtering mode did not match what was "
                "found.")
            test_result = False
        if 'tx_power_level' in settings_in_effect.keys():
            if (event['data']['SettingsInEffect']['txPowerLevel'] ==
               JavaInteger.MIN.value):
                self.log.error("Expected tx power level was not meant to be: "
                               "{}".format(JavaInteger.MIN.value))
                test_result = False
        elif (event['data']['SettingsInEffect']['txPowerLevel'] !=
                self.default_tx_power_level):
            self.log.error("Default value for tx power level did not match what"
                           " was found.")
            test_result = False
        return test_result

    def _magic(self, params):
        (filters, settings_in_effect) = params
        test_result = True

        self.log.debug("Settings in effect: {}".format(
            pprint.pformat(settings_in_effect)))
        self.log.debug("Filters:".format(pprint.pformat(filters)))
        if 'is_connectable' in settings_in_effect.keys():
            self.log.debug("Setting advertisement is_connectable to {}".format(
                           settings_in_effect['is_connectable']))
            self.adv_ad.droid.bleSetAdvertiseSettingsIsConnectable(
                settings_in_effect['is_connectable'])
        if 'mode' in settings_in_effect.keys():
            self.log.debug(
                "Setting advertisement mode to {}"
                .format(settings_in_effect['mode']))
            self.adv_ad.droid.bleSetAdvertiseSettingsAdvertiseMode(
                settings_in_effect['mode'])
        if 'tx_power_level' in settings_in_effect.keys():
            self.log.debug("Setting advertisement tx_power_level to {}".format(
                           settings_in_effect['tx_power_level']))
            self.adv_ad.droid.bleSetAdvertiseSettingsTxPowerLevel(
                settings_in_effect['tx_power_level'])
        filter_list = self.scn_ad.droid.bleGenFilterList()
        if ('include_device_name' in filters.keys()
            and filters['include_device_name'] is not False):

            self.log.debug("Setting advertisement include_device_name to {}"
                           .format(filters['include_device_name']))
            self.adv_ad.droid.bleSetAdvertiseDataIncludeDeviceName(True)
            filters['include_device_name'] = (
                self.adv_ad.droid.bluetoothGetLocalName())
            self.log.debug("Setting scanner include_device_name to {}".format(
                           filters['include_device_name']))
            self.scn_ad.droid.bleSetScanFilterDeviceName(
                filters['include_device_name'])
        else:
            self.log.debug(
                "Setting advertisement include_device_name to False")
            self.adv_ad.droid.bleSetAdvertiseDataIncludeDeviceName(False)
        if ('include_tx_power_level' in filters.keys() and filters[
                'include_tx_power_level'] is not False):
            self.log.debug(
                "Setting advertisement include_tx_power_level to True")
            self.adv_ad.droid.bleSetAdvertiseDataIncludeTxPowerLevel(True)
        if 'manufacturer_specific_data_id' in filters.keys():
            if 'manufacturer_specific_data_mask' in filters.keys():
                self.adv_ad.droid.bleAddAdvertiseDataManufacturerId(
                    filters['manufacturer_specific_data_id'],
                    filters['manufacturer_specific_data'])
                self.scn_ad.droid.bleSetScanFilterManufacturerData(
                    filters['manufacturer_specific_data_id'],
                    filters['manufacturer_specific_data'],
                    filters['manufacturer_specific_data_mask'])
            else:
                self.adv_ad.droid.bleAddAdvertiseDataManufacturerId(
                    filters['manufacturer_specific_data_id'],
                    filters['manufacturer_specific_data'])
                self.scn_ad.droid.bleSetScanFilterManufacturerData(
                    filters['manufacturer_specific_data_id'],
                    filters['manufacturer_specific_data'])
        if 'service_data' in filters.keys():
            self.adv_ad.droid.bleAddAdvertiseDataServiceData(
                filters['service_data_uuid'],
                filters['service_data'])
            self.scn_ad.droid.bleSetScanFilterServiceData(
                filters['service_data_uuid'],
                filters['service_data'])
        if 'manufacturer_specific_data_list' in filters.keys():
            for pair in filters['manufacturer_specific_data_list']:
                (manu_id, manu_data) = pair
                self.adv_ad.droid.bleAddAdvertiseDataManufacturerId(
                    manu_id, manu_data)
        if 'service_mask' in filters.keys():
            self.scn_ad.droid.bleSetScanFilterServiceUuid(
                filters['service_uuid'].upper(),
                filters['service_mask'])
            self.adv_ad.droid.bleSetAdvertiseDataSetServiceUuids(
                [filters['service_uuid'].upper()])
        elif 'service_uuid' in filters.keys():
            self.scn_ad.droid.bleSetScanFilterServiceUuid(
                filters['service_uuid'])
            self.adv_ad.droid.bleSetAdvertiseDataSetServiceUuids(
                [filters['service_uuid']])
        self.scn_ad.droid.bleBuildScanFilter(filter_list)
        advertise_callback, advertise_data, advertise_settings = (
            generate_ble_advertise_objects(self.adv_ad.droid))
        if ('scan_mode' in settings_in_effect
            and settings_in_effect['scan_mode']
           != ScanSettingsScanMode.SCAN_MODE_OPPORTUNISTIC.value):
            self.scn_ad.droid.bleSetScanSettingsScanMode(
                settings_in_effect['scan_mode'])
        else:
            self.scn_ad.droid.bleSetScanSettingsScanMode(
                ScanSettingsScanMode.SCAN_MODE_LOW_LATENCY.value)
        scan_settings = self.scn_ad.droid.bleBuildScanSetting()
        scan_callback = self.scn_ad.droid.bleGenScanCallback()
        self.scn_ad.droid.bleStartBleScan(
            filter_list, scan_settings, scan_callback)
        opportunistic = False
        scan_settings2, scan_callback2 = None, None
        if ('scan_mode' in settings_in_effect and
                settings_in_effect['scan_mode'] ==
                    ScanSettingsScanMode.SCAN_MODE_OPPORTUNISTIC.value):
            opportunistic = True
            scan_settings2 = self.scn_ad.droid.bleBuildScanSetting()
            scan_callback2 = self.scn_ad.droid.bleGenScanCallback()
            self.scn_ad.droid.bleStartBleScan(
                filter_list, scan_settings2, scan_callback2)
            self.scn_ad.droid.bleSetScanSettingsScanMode(
                ScanSettingsScanMode.SCAN_MODE_OPPORTUNISTIC.value)
        self.adv_ad.droid.bleStartBleAdvertising(
            advertise_callback, advertise_data, advertise_settings)
        expected_advertise_event_name = adv_succ.format(advertise_callback)
        self.log.debug(expected_advertise_event_name)
        advertise_worker = self.adv_ad.ed.handle_event(
            self.bleadvertise_verify_onsuccess_handler,
            expected_advertise_event_name, ([settings_in_effect]),
            self.default_timeout)
        try:
            test_result = advertise_worker.result(self.default_timeout)
        except Empty as error:
            self.log.error("Test failed with Empty error: {}".format(error))
            return False
        expected_scan_event_name = scan_result.format(scan_callback)
        worker = self.scn_ad.ed.handle_event(
            self.blescan_verify_onscanresult_event_handler,
            expected_scan_event_name, ([filters]), self.default_timeout)
        try:
            finished = False
            start_time = time.time()
            while (time.time() < start_time + self.default_timeout and not
                finished):

                test_result = worker.result(self.default_timeout)
                if test_result:
                    finished = True
        except Empty as error:
            test_result = False
            self.log.error("No scan result found: {}".format(error))
        if opportunistic:
            expected_scan_event_name = scan_result.format(scan_callback2)
            worker = self.scn_ad.ed.handle_event(
                self.blescan_verify_onscanresult_event_handler,
                expected_scan_event_name, ([filters]), self.default_timeout)
            try:
                worker.result(self.default_timeout)
            except Empty:
                self.log.error("Failure to find event on opportunistic scan.")
            self.scn_ad.droid.bleStopBleScan(scan_callback2)
        self.adv_ad.droid.bleStopBleAdvertising(advertise_callback)
        self.scn_ad.droid.bleStopBleScan(scan_callback)
        return test_result

    @BluetoothBaseTest.bt_test_wrap
    def test_default_advertisement(self):
        """Test a default advertisement.

        Test that a default advertisement is found and matches corresponding
        settings.

        Steps:
        1. Create a advertise data object
        2. Create a advertise settings object.
        3. Create a advertise callback object.
        4. Start an LE advertising using the objects created in steps 1-3.
        5. Find the onSuccess advertisement event.

        Expected Result:
        Advertisement is successfully advertising.

        Returns:
          Pass if True
          Fail if False

        TAGS: LE, Advertising, Filtering, Scanning
        Priority: 2
        """
        filters = {}
        settings_in_effect = {}
        params = (filters, settings_in_effect)
        return self._magic(params)

    @BluetoothBaseTest.bt_test_wrap
    def test_settings_in_effect_suite(self):
        """Test combinations of settings with scanning and advertising.

        Test combinations of valid advertising modes, tx power, is connectable,
        and scan modes.

        Steps:
        1. Generate testcases of the combination of settings_in_effect_variants
        dictionary. This involves setting scan settings and advertising
        settings.

        Expected Result:
        Scan filters match advertising settings and advertisements are found.

        Returns:
          Pass if True
          Fail if False

        TAGS: LE, Advertising, Filtering, Scanning
        Priority: 1
        """
        settings = self._get_combinations(
            self.settings_in_effect_variants)
        filters = [{"include_device_name": True}]
        params = list(it.product(filters, settings))
        failed = self.run_generated_testcases(
            self._magic, params, tag="settings_in_effect_suite")
        if failed:
            return False
        return True

    @BluetoothBaseTest.bt_test_wrap
    def test_filters_suite(self):
        """Test combinations of settings with scanning and advertising.

        Test combinations of valid advertisement data and scan settings.

        Steps:
        1. Generate testcases of the combination of valid_filter_variants and
        settings dictionaries. This involves setting scan settings and
        advertising settings.

        Expected Result:
        Scan filters match advertising settings and advertisements are found.

        Returns:
          Pass if True
          Fail if False

        TAGS: LE, Advertising, Filtering, Scanning
        Priority: 1
        """
        valid_filter_suit = self._get_combinations(self.valid_filter_variants)
        settings = [
            {'mode':AdvertiseSettingsAdvertiseMode.ADVERTISE_MODE_LOW_LATENCY.value}]
        params = list(it.product(valid_filter_suit, settings))
        failed = self.run_generated_testcases(
            self._magic, params, tag="filters_suite")
        if failed:
            return False
        return True

    @BluetoothBaseTest.bt_test_wrap
    def test_filters_suite_opportunistic_scan(self):
        """Test combinations of settings with opportunistic scanning.

        Test combinations of valid advertisement data and scan settings. This
        emphasises scan mode opportunistic.

        Steps:
        1. Generate testcases of the combination of valid_filter_suite and
        settings dictionaries. This involves setting scan settings and
        advertising settings.

        Expected Result:
        Scan filters match advertising settings and advertisements are found.

        Returns:
          Pass if True
          Fail if False

        TAGS: LE, Advertising, Filtering, Scanning, Opportunistic Scan
        Priority: 1
        """
        reset_bluetooth(self.android_devices)
        valid_filter_suit = self._get_combinations(self.valid_filter_variants)
        settings = [
            {'mode': AdvertiseSettingsAdvertiseMode.ADVERTISE_MODE_LOW_LATENCY.value,
             'scan_mode': ScanSettingsScanMode.SCAN_MODE_LOW_LATENCY.value}]
        params = list(it.product(valid_filter_suit, settings))
        failed = self.run_generated_testcases(
            self._magic, params, tag="filters_suite")
        if failed:
            return False
        return True

    @BluetoothBaseTest.bt_test_wrap
    def test_valid_filters(self):
        """Test combinations of settings with scanning and advertising.

        Test combinations of valid advertisement data and scan settings.

        Steps:
        1. Generate testcases of the combination of valid_filters and
        settings dictionaries. This involves setting scan settings and
        advertising settings.

        Expected Result:
        Scan filters match advertising settings and advertisements are found.

        Returns:
          Pass if True
          Fail if False

        TAGS: LE, Advertising, Filtering, Scanning
        Priority: 1
        """
        reset_bluetooth(self.android_devices)
        settings = [
            {'mode': AdvertiseSettingsAdvertiseMode.ADVERTISE_MODE_LOW_LATENCY.value}]
        params = list(it.product(self.valid_filter_suite, settings))
        failed = self.run_generated_testcases(
            self._magic, params, tag="valid_filters")
        if failed:
            return False
        return True

    @BluetoothBaseTest.bt_test_wrap
    def test_valid_filters_opportunistic_scan(self):
        """Test combinations of settings with opportunistic scanning.

        Test combinations of valid advertisement data and scan settings. This
        emphasises scan mode opportunistic.

        Steps:
        1. Generate testcases of the combination of valid_filter_suite and
        settings dictionaries. This involves setting scan settings and
        advertising settings.

        Expected Result:
        Scan filters match advertising settings and advertisements are found.

        Returns:
          Pass if True
          Fail if False

        TAGS: LE, Advertising, Filtering, Scanning, Opportunistic Scan
        Priority: 1
        """
        settings = [
            {'mode': AdvertiseSettingsAdvertiseMode.ADVERTISE_MODE_LOW_LATENCY.value,
             'scan_mode': ScanSettingsScanMode.SCAN_MODE_LOW_LATENCY.value}]
        params = list(it.product(self.valid_filter_suite, settings))
        failed = self.run_generated_testcases(
            self._magic, params, tag="valid_filters")
        if failed:
            return False
        return True

    @BluetoothBaseTest.bt_test_wrap
    def test_non_connectable_advertise_data(self):
        """Test non connectable advertisement data.

        Non-connectable advertisement data does not include the AD flags in
        the advertisement giving back more data to the overall advertisement
        data size.

        Steps:
        1. Create a large advertisement data object.
        2. Set isConnectable to false.
        3. Build advertising objects.
        4. Start scanning.
        5. Start advertising.
        6. Find advertisement and verify data.

        Expected Result:
        Scan filters match advertising settings and advertisements are found.

        Returns:
          Pass if True
          Fail if False

        TAGS: LE, Advertising, Filtering, Scanning
        Priority: 1
        """
        settings = {'is_connectable': False}
        filters = {
            'service_data_uuid': "0000110A-0000-1000-8000-00805F9B34FB",
            'service_data': "1,2,3,4,5,6,7,8,9,10,11,12,13,14,15,26,17,18,19,"
                            "20,21,22,23,24,25,26,27",
        }
        params = (filters, settings)
        return self._magic(params)<|MERGE_RESOLUTION|>--- conflicted
+++ resolved
@@ -166,28 +166,10 @@
         if self.droid_list[1]['max_advertisements'] == 0:
             self.tests = ()
             return
-<<<<<<< HEAD
-        self.log.info(
-            "Scanner device model: {}".format(
-                self.scn_ad.droid.getBuildModel()))
-        self.log.info(
-            "Advertiser device model: {}".format(
-                self.adv_ad.droid.getBuildModel()))
-        self.tests = (
-            "test_valid_filters",
-            "test_valid_filters_opportunistic_scan",
-            "test_default_advertisement",
-            "test_settings_in_effect_suite",
-            "test_filters_suite",
-            "test_filters_suite_opportunistic_scan",
-            "test_non_connectable_advertise_data",
-        )
-=======
         self.log.info("Scanner device model: {}".format(
             self.scn_ad.droid.getBuildModel()))
         self.log.info("Advertiser device model: {}".format(
             self.adv_ad.droid.getBuildModel()))
->>>>>>> 0ab6f014
 
     def blescan_verify_onfailure_event_handler(self, event):
         self.log.debug("Verifying {} event".format(adv_fail))
