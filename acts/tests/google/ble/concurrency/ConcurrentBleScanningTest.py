#/usr/bin/env python3.4
#
# Copyright (C) 2016 The Android Open Source Project
#
# Licensed under the Apache License, Version 2.0 (the "License"); you may not
# use this file except in compliance with the License. You may obtain a copy of
# the License at
#
# http://www.apache.org/licenses/LICENSE-2.0
#
# Unless required by applicable law or agreed to in writing, software
# distributed under the License is distributed on an "AS IS" BASIS, WITHOUT
# WARRANTIES OR CONDITIONS OF ANY KIND, either express or implied. See the
# License for the specific language governing permissions and limitations under
# the License.

"""
Test script to exercises Ble Scans can run in concurrency.
This test was designed to be run in a shield box.
"""

import concurrent
import time

from queue import Empty
from acts.test_utils.bt.BluetoothBaseTest import BluetoothBaseTest
from acts.test_utils.bt.BleEnum import AdvertiseSettingsAdvertiseMode
from acts.test_utils.bt.BleEnum import ScanSettingsCallbackType
from acts.test_utils.bt.BleEnum import ScanSettingsScanMode
from acts.test_utils.bt.bt_test_utils import adv_succ
from acts.test_utils.bt.bt_test_utils import generate_ble_advertise_objects
from acts.test_utils.bt.bt_test_utils import get_advanced_droid_list
from acts.test_utils.bt.bt_test_utils import reset_bluetooth
from acts.test_utils.bt.bt_test_utils import scan_failed
from acts.test_utils.bt.bt_test_utils import scan_result
from acts.test_utils.bt.bt_test_utils import take_btsnoop_logs


class ConcurrentBleScanningTest(BluetoothBaseTest):
    default_timeout = 20
    max_concurrent_scans = 28

    def __init__(self, controllers):
        BluetoothBaseTest.__init__(self, controllers)
        self.droid_list = get_advanced_droid_list(self.android_devices)
        self.scn_ad = self.android_devices[0]
        self.adv_ad = self.android_devices[1]
        if self.droid_list[1]['max_advertisements'] == 0:
            self.tests = (
                "test_max_concurrent_ble_scans_plus_one",
            )
            return
<<<<<<< HEAD
        self.tests = (
            "test_max_concurrent_ble_scans",
            "test_max_concurrent_ble_scans_then_discover_advertisement",
            "test_max_concurrent_ble_scans_plus_one",
            "test_max_concurrent_ble_scans_verify_scans_stop_independently",
        )
=======
>>>>>>> 0ab6f014

    def on_fail(self, test_name, begin_time):
        self.log.debug(
            "Test {} failed. Gathering bugreport and btsnoop logs."
            .format(test_name))
        take_btsnoop_logs(self.android_devices, self, test_name)
        reset_bluetooth(self.android_devices)

    def setup_test(self):
        return reset_bluetooth(self.android_devices)

    @BluetoothBaseTest.bt_test_wrap
    def test_max_concurrent_ble_scans(self):
        """Test max LE scans.

        Test that a single device can have max scans concurrently scanning.

        Steps:
        1. Initialize scanner
        2. Initialize advertiser
        3. Start advertising on the device from step 2
        4. Create max ble scan callbacks
        5. Start ble scan on each callback
        6. Verify that each callback triggers
        7. Stop all scans and advertisements

        Expected Result:
        All scanning instances should start without errors and the advertisement
        should be found on each scan instance.

        Returns:
          Pass if True
          Fail if False

        TAGS: LE, Scanning, Concurrency
        Priority: 0
        """
        test_result = True
        self.adv_ad.droid.bleSetAdvertiseDataIncludeDeviceName(True)
        self.scn_ad.droid.bleSetScanSettingsCallbackType(
            ScanSettingsCallbackType.CALLBACK_TYPE_ALL_MATCHES.value)
        self.scn_ad.droid.bleSetScanSettingsScanMode(
            ScanSettingsScanMode.SCAN_MODE_LOW_LATENCY.value)
        self.adv_ad.droid.bleSetAdvertiseSettingsAdvertiseMode(
            AdvertiseSettingsAdvertiseMode.ADVERTISE_MODE_LOW_LATENCY.value)
        advertise_callback, advertise_data, advertise_settings = (
            generate_ble_advertise_objects(self.adv_ad.droid))
        self.adv_ad.droid.bleSetAdvertiseSettingsIsConnectable(False)
        self.adv_ad.droid.bleStartBleAdvertising(
            advertise_callback, advertise_data, advertise_settings)
        try:
            self.adv_ad.ed.pop_event(
                adv_succ.format(advertise_callback), self.default_timeout)
        except Empty as error:
            self.log.exception(
                "Test failed with Empty error: {}".format(error))
            test_result = False
        except concurrent.futures._base.TimeoutError as error:
            self.log.exception("Test failed callback onSuccess never occurred: "
                               "{}".format(error))
            test_result = False
        if not test_result:
            return test_result
        filter_list = self.scn_ad.droid.bleGenFilterList()
        self.scn_ad.droid.bleSetScanFilterDeviceName(
            self.adv_ad.droid.bluetoothGetLocalName())
        self.scn_ad.droid.bleBuildScanFilter(filter_list)
        scan_settings = self.scn_ad.droid.bleBuildScanSetting()
        scan_callback_list = []
        for i in range(self.max_concurrent_scans):
            self.log.debug("Concurrent Ble Scan iteration {}".format(i + 1))
            scan_callback = self.scn_ad.droid.bleGenScanCallback()
            scan_callback_list.append(scan_callback)
            self.scn_ad.droid.bleStartBleScan(
                filter_list, scan_settings, scan_callback)
            try:
                self.scn_ad.ed.pop_event(
                    scan_result.format(scan_callback), self.default_timeout)
                self.log.info(
                    "Found scan event successfully. Iteration {} "
                    "successful.".format(i))
            except Exception:
                self.log.info(
                    "Failed to find a scan result for callback {}"
                    .format(scan_callback))
                test_result = False
                break
        for callback in scan_callback_list:
            self.scn_ad.droid.bleStopBleScan(callback)
        self.adv_ad.droid.bleStopBleAdvertising(advertise_callback)
        if not test_result:
            return test_result
        self.log.info("Waiting for scan callbacks to stop completely.")
        # Wait for all scan callbacks to stop. There is no confirmation
        # otherwise.
        time.sleep(10)
        return test_result

    @BluetoothBaseTest.bt_test_wrap
    def test_max_concurrent_ble_scans_then_discover_advertisement(self):
        """Test max LE scans variant.

        Test that a single device can have max scans concurrently scanning.

        Steps:
        1. Initialize scanner
        2. Initialize advertiser
        3. Create max ble scan callbacks
        4. Start ble scan on each callback
        5. Start advertising on the device from step 2
        6. Verify that each callback triggers
        7. Stop all scans and advertisements

        Expected Result:
        All scanning instances should start without errors and the advertisement
        should be found on each scan instance.

        Returns:
          Pass if True
          Fail if False

        TAGS: LE, Scanning, Concurrency
        Priority: 1
        """
        self.adv_ad.droid.bleSetAdvertiseDataIncludeDeviceName(True)
        self.scn_ad.droid.bleSetScanSettingsCallbackType(
            ScanSettingsCallbackType.CALLBACK_TYPE_ALL_MATCHES.value)
        self.scn_ad.droid.bleSetScanSettingsScanMode(
            ScanSettingsScanMode.SCAN_MODE_LOW_LATENCY.value)
        self.adv_ad.droid.bleSetAdvertiseSettingsAdvertiseMode(
            AdvertiseSettingsAdvertiseMode.ADVERTISE_MODE_LOW_LATENCY.value)
        advertise_callback, advertise_data, advertise_settings = (
            generate_ble_advertise_objects(self.adv_ad.droid))
        filter_list = self.scn_ad.droid.bleGenFilterList()
        self.scn_ad.droid.bleSetScanFilterDeviceName(
            self.adv_ad.droid.bluetoothGetLocalName())
        self.scn_ad.droid.bleBuildScanFilter(filter_list)
        scan_settings = self.scn_ad.droid.bleBuildScanSetting()
        scan_callback_list = []
        for i in range(self.max_concurrent_scans):
            self.log.debug("Concurrent Ble Scan iteration {}".format(i + 1))
            scan_callback = self.scn_ad.droid.bleGenScanCallback()
            scan_callback_list.append(scan_callback)
            self.scn_ad.droid.bleStartBleScan(
                filter_list, scan_settings, scan_callback)
        self.adv_ad.droid.bleStartBleAdvertising(
            advertise_callback, advertise_data, advertise_settings)
        try:
            self.adv_ad.ed.pop_event(
                adv_succ.format(advertise_callback), self.default_timeout)
        except Empty as error:
            self.log.exception("Test failed with Empty error: {}".format(error))
            return False
        except concurrent.futures._base.TimeoutError as error:
            self.log.exception("Test failed, filtering callback onSuccess "
                               "never occurred: {}".format(error))
            return False
        i = 0
        for callback in scan_callback_list:
            try:
                self.scn_ad.ed.pop_event(scan_result.format(scan_callback),
                                      self.default_timeout)
                self.log.info(
                    "Found scan event successfully. Iteration {} successful."
                    .format(i))
            except Exception:
                self.log.info(
                    "Failed to find a scan result for callback {}"
                    .format(scan_callback))
                return False
            i += 1
        for callback in scan_callback_list:
            self.scn_ad.droid.bleStopBleScan(callback)
        self.adv_ad.droid.bleStopBleAdvertising(advertise_callback)
        return True

    @BluetoothBaseTest.bt_test_wrap
    def test_max_concurrent_ble_scans_plus_one(self):
        """Test mac LE scans variant.

        Test that a single device can have max scans concurrently scanning.

        Steps:
        1. Initialize scanner
        3. Create max ble scan callbacks plus one
        5. Start ble scan on each callback
        6. Verify that the n+1th scan fails.
        7. Stop all scans

        Expected Result:
        The n+1th scan should fail to start.

        Returns:
          Pass if True
          Fail if False

        TAGS: LE, Scanning, Concurrency
        Priority: 1
        """
        test_result = True
        self.scn_ad.droid.bleSetScanSettingsCallbackType(
            ScanSettingsCallbackType.CALLBACK_TYPE_ALL_MATCHES.value)
        self.scn_ad.droid.bleSetScanSettingsScanMode(
            ScanSettingsScanMode.SCAN_MODE_LOW_LATENCY.value)
        filter_list = self.scn_ad.droid.bleGenFilterList()
        self.scn_ad.droid.bleBuildScanFilter(filter_list)
        scan_settings = self.scn_ad.droid.bleBuildScanSetting()
        scan_callback_list = []
        for i in range(self.max_concurrent_scans):
            self.log.debug("Concurrent Ble Scan iteration {}".format(i + 1))
            scan_callback = self.scn_ad.droid.bleGenScanCallback()
            self.scn_ad.droid.bleStartBleScan(
                filter_list, scan_settings, scan_callback)
            scan_callback_list.append(scan_callback)
        scan_callback = self.scn_ad.droid.bleGenScanCallback()
        self.scn_ad.droid.bleStartBleScan(
            filter_list, scan_settings, scan_callback)
        try:
            self.scn_ad.ed.pop_event(
                scan_failed.format(scan_callback), self.default_timeout)
            self.log.info(
                "Found scan event successfully. Iteration {} successful."
                .format(i))
        except Exception:
            self.log.info("Failed to find a onScanFailed event for callback {}"
                          .format(scan_callback))
            test_result = False
        for callback in scan_callback_list:
            self.scn_ad.droid.bleStopBleScan(callback)
        return test_result

    @BluetoothBaseTest.bt_test_wrap
    def test_max_concurrent_ble_scans_verify_scans_stop_independently(self):
        """Test max LE scans variant.

        Test that a single device can have max scans concurrently scanning.

        Steps:
        1. Initialize scanner
        2. Initialize advertiser
        3. Create max ble scan callbacks
        4. Start ble scan on each callback
        5. Start advertising on the device from step 2
        6. Verify that the first callback triggers
        7. Stop the scan and repeat steps 6 and 7 until all scans stopped

        Expected Result:
        All scanning instances should start without errors and the advertisement
        should be found on each scan instance. All scanning instances should
        stop successfully.

        Returns:
          Pass if True
          Fail if False

        TAGS: LE, Scanning, Concurrency
        Priority: 1
        """
        self.adv_ad.droid.bleSetAdvertiseDataIncludeDeviceName(True)
        self.scn_ad.droid.bleSetScanSettingsCallbackType(
            ScanSettingsCallbackType.CALLBACK_TYPE_ALL_MATCHES.value)
        self.scn_ad.droid.bleSetScanSettingsScanMode(
            ScanSettingsScanMode.SCAN_MODE_LOW_LATENCY.value)
        self.adv_ad.droid.bleSetAdvertiseSettingsAdvertiseMode(
            AdvertiseSettingsAdvertiseMode.ADVERTISE_MODE_LOW_LATENCY.value)
        advertise_callback, advertise_data, advertise_settings = (
            generate_ble_advertise_objects(self.adv_ad.droid))
        filter_list = self.scn_ad.droid.bleGenFilterList()
        self.scn_ad.droid.bleSetScanFilterDeviceName(
            self.adv_ad.droid.bluetoothGetLocalName())
        self.scn_ad.droid.bleBuildScanFilter(filter_list)
        scan_settings = self.scn_ad.droid.bleBuildScanSetting()
        scan_callback_list = []
        for i in range(self.max_concurrent_scans):
            self.log.debug("Concurrent Ble Scan iteration {}".format(i + 1))
            scan_callback = self.scn_ad.droid.bleGenScanCallback()
            scan_callback_list.append(scan_callback)
            self.scn_ad.droid.bleStartBleScan(
                filter_list, scan_settings, scan_callback)
        self.adv_ad.droid.bleStartBleAdvertising(
            advertise_callback, advertise_data, advertise_settings)
        try:
            self.adv_ad.ed.pop_event(
                adv_succ.format(advertise_callback), self.default_timeout)
        except Empty as error:
            self.log.exception(
                "Test failed with Empty error: {}".format(error))
            return False
        except concurrent.futures._base.TimeoutError as error:
            self.log.exception("Test failed, filtering callback onSuccess never"
                               " occurred: {}".format(error))
            return False
        i = 0
        for callback in scan_callback_list:
            expected_scan_event_name = scan_result.format(scan_callback)
            try:
                self.scn_ad.ed.pop_event(
                    expected_scan_event_name, self.default_timeout)
                self.log.info(
                    "Found scan event successfully. Iteration {} successful.".
                    format(i))
                i += 1
            except Exception:
                self.log.info(
                    "Failed to find a scan result for callback {}".
                    format(scan_callback))
                return False
            self.scn_ad.droid.bleStopBleScan(callback)
        self.adv_ad.droid.bleStopBleAdvertising(advertise_callback)
        return True<|MERGE_RESOLUTION|>--- conflicted
+++ resolved
@@ -50,15 +50,6 @@
                 "test_max_concurrent_ble_scans_plus_one",
             )
             return
-<<<<<<< HEAD
-        self.tests = (
-            "test_max_concurrent_ble_scans",
-            "test_max_concurrent_ble_scans_then_discover_advertisement",
-            "test_max_concurrent_ble_scans_plus_one",
-            "test_max_concurrent_ble_scans_verify_scans_stop_independently",
-        )
-=======
->>>>>>> 0ab6f014
 
     def on_fail(self, test_name, begin_time):
         self.log.debug(
