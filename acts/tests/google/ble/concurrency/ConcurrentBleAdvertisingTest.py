#/usr/bin/env python3.4
#
# Copyright (C) 2016 The Android Open Source Project
#
# Licensed under the Apache License, Version 2.0 (the "License"); you may not
# use this file except in compliance with the License. You may obtain a copy of
# the License at
#
# http://www.apache.org/licenses/LICENSE-2.0
#
# Unless required by applicable law or agreed to in writing, software
# distributed under the License is distributed on an "AS IS" BASIS, WITHOUT
# WARRANTIES OR CONDITIONS OF ANY KIND, either express or implied. See the
# License for the specific language governing permissions and limitations under
# the License.
"""
Test script to exercises different ways Ble Advertisements can run in
concurrency. This test was designed to be run in a shield box.
"""

import concurrent
import os
import time

from queue import Empty
from acts.test_utils.bt.BluetoothBaseTest import BluetoothBaseTest
from acts.test_utils.bt.BleEnum import AdvertiseSettingsAdvertiseMode
from acts.test_utils.bt.BleEnum import ScanSettingsCallbackType
from acts.test_utils.bt.BleEnum import ScanSettingsScanMode
from acts.test_utils.bt.bt_test_utils import adv_succ
from acts.test_utils.bt.bt_test_utils import generate_ble_advertise_objects
from acts.test_utils.bt.bt_test_utils import generate_ble_scan_objects
from acts.test_utils.bt.bt_test_utils import get_advanced_droid_list
from acts.test_utils.bt.bt_test_utils import reset_bluetooth
from acts.test_utils.bt.bt_test_utils import scan_result
from acts.test_utils.bt.bt_test_utils import take_btsnoop_logs


class ConcurrentBleAdvertisingTest(BluetoothBaseTest):
    default_timeout = 10
    max_advertisements = 4

    def __init__(self, controllers):
        BluetoothBaseTest.__init__(self, controllers)
        self.droid_list = get_advanced_droid_list(self.android_devices)
        self.scn_ad = self.android_devices[0]
        self.adv_ad = self.android_devices[1]
        self.max_advertisements = self.droid_list[1]['max_advertisements']

    def on_fail(self, test_name, begin_time):
        self.log.debug(
            "Test {} failed. Gathering bugreport and btsnoop logs".format(
                test_name))
        take_btsnoop_logs(self.android_devices, self, test_name)
        reset_bluetooth(self.android_devices)

    def setup_test(self):
        return reset_bluetooth(self.android_devices)

    def _verify_n_advertisements(self, num_advertisements, filter_list):
        test_result = False
        address_list = []
        self.scn_ad.droid.bleSetScanSettingsCallbackType(
            ScanSettingsCallbackType.CALLBACK_TYPE_ALL_MATCHES.value)
        self.scn_ad.droid.bleSetScanSettingsScanMode(
            ScanSettingsScanMode.SCAN_MODE_LOW_LATENCY.value)
        self.adv_ad.droid.bleSetAdvertiseSettingsAdvertiseMode(
            AdvertiseSettingsAdvertiseMode.ADVERTISE_MODE_LOW_LATENCY.value)
        advertise_data = self.adv_ad.droid.bleBuildAdvertiseData()
        advertise_settings = self.adv_ad.droid.bleBuildAdvertiseSettings()
        advertise_callback_list = []
        for i in range(num_advertisements):
            advertise_callback = self.adv_ad.droid.bleGenBleAdvertiseCallback()
            advertise_callback_list.append(advertise_callback)
            self.adv_ad.droid.bleStartBleAdvertising(
                advertise_callback, advertise_data, advertise_settings)
            try:
                self.adv_ad.ed.pop_event(
                    adv_succ.format(advertise_callback), self.default_timeout)
                self.log.info("Advertisement {} started.".format(i + 1))
            except Empty as error:
                self.log.info("Advertisement {} failed to start.".format(i +
                                                                         1))
<<<<<<< HEAD
                self.log.debug("Test failed with Empty error: {}".format(
=======
                self.log.error("Test failed with Empty error: {}".format(
>>>>>>> 166f6494
                    error))
                return False
            except concurrent.futures._base.TimeoutError as error:
                self.log.error(
                    "Test failed, filtering callback onSuccess never occurred: "
                    "{}".format(error))
                return False
        scan_settings = self.scn_ad.droid.bleBuildScanSetting()
        scan_callback = self.scn_ad.droid.bleGenScanCallback()
        self.scn_ad.droid.bleStartBleScan(filter_list, scan_settings,
                                          scan_callback)
        start_time = time.time()
        while (start_time + self.default_timeout) > time.time():
            event = None
            try:
                event = self.scn_ad.ed.pop_event(
                    scan_result.format(scan_callback), self.default_timeout)
            except Empty as error:
                self.log.debug("Test failed with: {}".format(error))
                return test_result
            except concurrent.futures._base.TimeoutError as error:
                self.log.debug("Test failed with: {}".format(error))
                return test_result
            address = event['data']['Result']['deviceInfo']['address']
            if address not in address_list:
                address_list.append(address)
            if len(address_list) == num_advertisements:
                test_result = True
                break
        for callback in advertise_callback_list:
            self.adv_ad.droid.bleStopBleAdvertising(callback)
        self.scn_ad.droid.bleStopBleScan(scan_callback)
        return test_result

    @BluetoothBaseTest.bt_test_wrap
    def test_max_advertisements_defaults(self):
        """Testing max advertisements.

        Test that a single device can have the max advertisements
        concurrently advertising.

        Steps:
        1. Setup the scanning android device.
        2. Setup the advertiser android device.
        3. Start scanning on the max_advertisements as defined in the script.
        4. Verify that all advertisements are found.

        Expected Result:
        All advertisements should start without errors.

        Returns:
          Pass if True
          Fail if False

        TAGS: LE, Advertising, Concurrency
        Priority: 0
        """
        test_result = True
        filter_list = self.scn_ad.droid.bleGenFilterList()
        self.scn_ad.droid.bleBuildScanFilter(filter_list)
        test_result = self._verify_n_advertisements(self.max_advertisements,
                                                    filter_list)
        return test_result

    @BluetoothBaseTest.bt_test_wrap
    def test_max_advertisements_include_device_name_and_filter_device_name(
            self):
        """Testing max advertisement variant.

        Test that a single device can have the max advertisements
        concurrently advertising. Include the device name as a part of the filter
        and advertisement data.

        Steps:
        1. Setup the scanning android device.
        2. Setup the advertiser android device.
        3. Include device name in each advertisement.
        4. Include device name filter in the scanner.
        5. Start scanning on the max_advertisements as defined in the script.
        6. Verify that all advertisements are found.

        Expected Result:
        All advertisements should start without errors.

        Returns:
          Pass if True
          Fail if False

        TAGS: LE, Advertising, Concurrency
        Priority: 2
        """
        test_result = True
        self.adv_ad.droid.bleSetAdvertiseDataIncludeDeviceName(True)
        filter_list = self.scn_ad.droid.bleGenFilterList()
        self.scn_ad.droid.bleSetScanFilterDeviceName(
            self.adv_ad.droid.bluetoothGetLocalName())
        self.scn_ad.droid.bleBuildScanFilter(filter_list)
        test_result = self._verify_n_advertisements(self.max_advertisements,
                                                    filter_list)
        return test_result

    @BluetoothBaseTest.bt_test_wrap
    def test_max_advertisements_exclude_device_name_and_filter_device_name(
            self):
        """Test max advertisement variant.

        Test that a single device can have the max advertisements concurrently
        advertising. Include the device name as a part of the filter but not the
        advertisement data.

        Steps:
        1. Setup the scanning android device.
        2. Setup the advertiser android device.
        3. Include device name filter in the scanner.
        4. Start scanning on the max_advertisements as defined in the script.
        5. Verify that no advertisements are found.

        Expected Result:
        All advertisements should start without errors.

        Returns:
          Pass if True
          Fail if False

        TAGS: LE, Advertising, Concurrency
        Priority: 2
        """
        test_result = True
        self.adv_ad.droid.bleSetAdvertiseDataIncludeDeviceName(False)
        filter_list = self.scn_ad.droid.bleGenFilterList()
        self.scn_ad.droid.bleSetScanFilterDeviceName(
            self.adv_ad.droid.bluetoothGetLocalName())
        self.scn_ad.droid.bleBuildScanFilter(filter_list)
        test_result = self._verify_n_advertisements(self.max_advertisements,
                                                    filter_list)
        return not test_result

    @BluetoothBaseTest.bt_test_wrap
    def test_max_advertisements_with_manufacturer_data(self):
        """Test max advertisement variant.

        Test that a single device can have the max advertisements concurrently
        advertising. Include the manufacturer data as a part of the filter and
        advertisement data.

        Steps:
        1. Setup the scanning android device.
        2. Setup the advertiser android device.
        3. Include manufacturer data in each advertisement.
        4. Include manufacturer data filter in the scanner.
        5. Start scanning on the max_advertisements as defined in the script.
        6. Verify that all advertisements are found.

        Expected Result:
        All advertisements should start without errors.

        Returns:
          Pass if True
          Fail if False

        TAGS: LE, Advertising, Concurrency
        Priority: 2
        """
        test_result = True
        filter_list = self.scn_ad.droid.bleGenFilterList()
        self.scn_ad.droid.bleSetScanFilterManufacturerData(1, "1")
        self.scn_ad.droid.bleBuildScanFilter(filter_list)
        self.adv_ad.droid.bleAddAdvertiseDataManufacturerId(1, "1")
        test_result = self._verify_n_advertisements(self.max_advertisements,
                                                    filter_list)
        return test_result

    @BluetoothBaseTest.bt_test_wrap
    def test_max_advertisements_with_manufacturer_data_mask(self):
        """Test max advertisements variant.

        Test that a single device can have the max advertisements concurrently
        advertising. Include the manufacturer data mask as a part of the filter
        and advertisement data.

        Steps:
        1. Setup the scanning android device.
        2. Setup the advertiser android device.
        3. Include manufacturer data in each advertisement.
        4. Include manufacturer data mask filter in the scanner.
        5. Start scanning on the max_advertisements as defined in the script.
        6. Verify that all advertisements are found.

        Expected Result:
        All advertisements should start without errors.

        Returns:
          Pass if True
          Fail if False

        TAGS: LE, Advertising, Concurrency
        Priority: 2
        """
        test_result = True
        filter_list = self.scn_ad.droid.bleGenFilterList()
        self.scn_ad.droid.bleSetScanFilterManufacturerData(1, "1", "1")
        self.scn_ad.droid.bleBuildScanFilter(filter_list)
        self.adv_ad.droid.bleAddAdvertiseDataManufacturerId(1, "1")
        test_result = self._verify_n_advertisements(self.max_advertisements,
                                                    filter_list)
        return test_result

    @BluetoothBaseTest.bt_test_wrap
    def test_max_advertisements_with_service_data(self):
        """Test max advertisement variant.

        Test that a single device can have the max advertisements concurrently
        advertising. Include the service data as a part of the filter and
        advertisement data.

        Steps:
        1. Setup the scanning android device.
        2. Setup the advertiser android device.
        3. Include service data in each advertisement.
        4. Include service data filter in the scanner.
        5. Start scanning on the max_advertisements as defined in the script.
        6. Verify that all advertisements are found.

        Expected Result:
        All advertisements should start without errors.

        Returns:
          Pass if True
          Fail if False

        TAGS: LE, Advertising, Concurrency
        Priority: 2
        """
        test_result = True
        filter_list = self.scn_ad.droid.bleGenFilterList()
        self.scn_ad.droid.bleSetScanFilterServiceData(
            "0000110A-0000-1000-8000-00805F9B34FB", "11,17,80")
        self.scn_ad.droid.bleBuildScanFilter(filter_list)
        self.adv_ad.droid.bleAddAdvertiseDataServiceData(
            "0000110A-0000-1000-8000-00805F9B34FB", "11,17,80")
        test_result = self._verify_n_advertisements(self.max_advertisements,
                                                    filter_list)
        return test_result

    @BluetoothBaseTest.bt_test_wrap
    def test_max_advertisements_with_manufacturer_data_mask_and_include_device_name(
            self):
        """Test max advertisement variant.

        Test that a single device can have the max advertisements concurrently
        advertising. Include the device name and manufacturer data as a part of
        the filter and advertisement data.

        Steps:
        1. Setup the scanning android device.
        2. Setup the advertiser android device.
        3. Include device name and manufacturer data in each advertisement.
        4. Include device name and manufacturer data filter in the scanner.
        5. Start scanning on the max_advertisements as defined in the script.
        6. Verify that all advertisements are found.

        Expected Result:
        All advertisements should start without errors.

        Returns:
          Pass if True
          Fail if False

        TAGS: LE, Advertising, Concurrency
        Priority: 2
        """
        test_result = True
        filter_list = self.scn_ad.droid.bleGenFilterList()
        self.adv_ad.droid.bleSetAdvertiseDataIncludeDeviceName(True)
        self.scn_ad.droid.bleSetScanFilterDeviceName(
            self.adv_ad.droid.bluetoothGetLocalName())
        self.scn_ad.droid.bleSetScanFilterManufacturerData(1, "1", "1")
        self.scn_ad.droid.bleBuildScanFilter(filter_list)
        self.adv_ad.droid.bleAddAdvertiseDataManufacturerId(1, "1")
        test_result = self._verify_n_advertisements(self.max_advertisements,
                                                    filter_list)
        return test_result

    @BluetoothBaseTest.bt_test_wrap
    def test_max_advertisements_with_service_uuids(self):
        """Test max advertisement variant.

        Test that a single device can have the max advertisements concurrently
        advertising. Include the service uuid as a part of the filter and
        advertisement data.

        Steps:
        1. Setup the scanning android device.
        2. Setup the advertiser android device.
        3. Include service uuid in each advertisement.
        4. Include service uuid filter in the scanner.
        5. Start scanning on the max_advertisements as defined in the script.
        6. Verify that all advertisements are found.

        Expected Result:
        All advertisements should start without errors.

        Returns:
          Pass if True
          Fail if False

        TAGS: LE, Advertising, Concurrency
        Priority: 1
        """
        test_result = True
        filter_list = self.scn_ad.droid.bleGenFilterList()
        self.scn_ad.droid.bleSetScanFilterServiceUuid(
            "00000000-0000-1000-8000-00805f9b34fb")
        self.scn_ad.droid.bleBuildScanFilter(filter_list)
        self.adv_ad.droid.bleSetAdvertiseDataSetServiceUuids(
            ["00000000-0000-1000-8000-00805f9b34fb"])
        test_result = self._verify_n_advertisements(self.max_advertisements,
                                                    filter_list)
        return test_result

    @BluetoothBaseTest.bt_test_wrap
    def test_max_advertisements_with_service_uuid_and_service_mask(self):
        """Test max advertisements variant.

        Test that a single device can have the max advertisements concurrently
        advertising. Include the service mask as a part of the filter and
        advertisement data.

        Steps:
        1. Setup the scanning android device.
        2. Setup the advertiser android device.
        3. Include service uuid in each advertisement.
        4. Include service mask filter in the scanner.
        5. Start scanning on the max_advertisements as defined in the script.
        6. Verify that all advertisements are found.

        Expected Result:
        All advertisements should start without errors.

        Returns:
          Pass if True
          Fail if False

        TAGS: LE, Advertising, Concurrency
        Priority: 2
        """
        test_result = True
        filter_list = self.scn_ad.droid.bleGenFilterList()
        self.scn_ad.droid.bleSetScanFilterServiceUuid(
            "00000000-0000-1000-8000-00805f9b34fb",
            "00000000-0000-1000-8000-00805f9b34fb")
        self.scn_ad.droid.bleBuildScanFilter(filter_list)
        self.adv_ad.droid.bleSetAdvertiseDataSetServiceUuids(
            ["00000000-0000-1000-8000-00805f9b34fb"])
        test_result = self._verify_n_advertisements(self.max_advertisements,
                                                    filter_list)
        return test_result

    @BluetoothBaseTest.bt_test_wrap
    def test_max_advertisements_plus_one(self):
        """Test max advertisements plus one.

        Test that a single device can have the max advertisements concurrently
        advertising but fail on starting the max advertisements plus one.
        filter and advertisement data.

        Steps:
        1. Setup the scanning android device.
        2. Setup the advertiser android device.
        3. Start max_advertisements + 1.

        Expected Result:
        The last advertisement should fail.

        Returns:
          Pass if True
          Fail if False

        TAGS: LE, Advertising, Concurrency
        Priority: 0
        """
        test_result = True
        filter_list = self.scn_ad.droid.bleGenFilterList()
        self.scn_ad.droid.bleBuildScanFilter(filter_list)
        test_result = self._verify_n_advertisements(
            self.max_advertisements + 1, filter_list)
        return not test_result

    @BluetoothBaseTest.bt_test_wrap
    def test_start_two_advertisements_on_same_callback(self):
        """Test invalid advertisement scenario.

        Test that a single device cannot have two advertisements start on the
        same callback.

        Steps:
        1. Setup the scanning android device.
        2. Setup the advertiser android device.
        3. Call start ble advertising on the same callback.

        Expected Result:
        The second call of start advertising on the same callback should fail.

        Returns:
          Pass if True
          Fail if False

        TAGS: LE, Advertising, Concurrency
        Priority: 1
        """
        test_result = True
        advertise_callback, advertise_data, advertise_settings = (
            generate_ble_advertise_objects(self.adv_ad.droid))
        self.adv_ad.droid.bleStartBleAdvertising(
            advertise_callback, advertise_data, advertise_settings)
        try:
            self.adv_ad.ed.pop_event(
                adv_succ.format(advertise_callback), self.default_timeout)
        except Empty as error:
            self.log.error("Test failed with Empty error: {}".format(error))
            return False
        except concurrent.futures._base.TimeoutError as error:
            self.log.debug(
                "Test failed, filtering callback onSuccess never occurred: {}"
                .format(error))
        try:
            self.adv_ad.droid.bleStartBleAdvertising(
                advertise_callback, advertise_data, advertise_settings)
            self.adv_ad.ed.pop_event(
                adv_succ.format(advertise_callback), self.default_timeout)
            test_result = False
        except Empty as error:
            self.log.debug("Test passed with Empty error: {}".format(error))
        except concurrent.futures._base.TimeoutError as error:
            self.log.debug(
                "Test passed, filtering callback onSuccess never occurred: {}"
                .format(error))

        return test_result

    @BluetoothBaseTest.bt_test_wrap
    def test_toggle_advertiser_bt_state(self):
        """Test forcing stopping advertisements.

        Test that a single device resets its callbacks when the bluetooth state is
        reset. There should be no advertisements.

        Steps:
        1. Setup the scanning android device.
        2. Setup the advertiser android device.
        3. Call start ble advertising.
        4. Toggle bluetooth on and off.
        5. Scan for any advertisements.

        Expected Result:
        No advertisements should be found after toggling Bluetooth on the
        advertising device.

        Returns:
          Pass if True
          Fail if False

        TAGS: LE, Advertising, Concurrency
        Priority: 2
        """
        test_result = True
        advertise_callback, advertise_data, advertise_settings = (
            generate_ble_advertise_objects(self.adv_ad.droid))
        self.adv_ad.droid.bleStartBleAdvertising(
            advertise_callback, advertise_data, advertise_settings)
        try:
            self.adv_ad.ed.pop_event(
                adv_succ.format(advertise_callback), self.default_timeout)
        except Empty as error:
            self.log.error("Test failed with Empty error: {}".format(error))
            return False
        except concurrent.futures._base.TimeoutError as error:
<<<<<<< HEAD
            self.log.debug(
=======
            self.log.error(
>>>>>>> 166f6494
                "Test failed, filtering callback onSuccess never occurred: {}".format(
                    error))
        filter_list, scan_settings, scan_callback = generate_ble_scan_objects(
            self.scn_ad.droid)
        self.scn_ad.droid.bleStartBleScan(filter_list, scan_settings,
                                          scan_callback)
        try:
            self.scn_ad.ed.pop_event(
                scan_result.format(scan_callback), self.default_timeout)
        except Empty as error:
            self.log.error("Test failed with: {}".format(error))
            return False
        except concurrent.futures._base.TimeoutError as error:
            self.log.error("Test failed with: {}".format(error))
            return False
        self.scn_ad.droid.bleStopBleScan(scan_callback)
        test_result = reset_bluetooth([self.android_devices[1]])
        self.scn_ad.droid.bleStartBleScan(filter_list, scan_settings,
                                          scan_callback)
        if not test_result:
            return test_result
        try:
            expected_event = scan_result.format(scan_callback)
            self.scn_ad.ed.pop_event(expected_event, self.default_timeout)
            self.log.error("Event {} not expected.".format(expected_event))
            return False
        except Empty as error:
            self.log.debug("Test passed with: {}".format(error))
        except concurrent.futures._base.TimeoutError as error:
            self.log.debug("Test passed with: {}".format(error))
        self.scn_ad.droid.bleStopBleScan(scan_callback)
        self.adv_ad.droid.bleStopBleAdvertising(advertise_callback)
        return test_result

    @BluetoothBaseTest.bt_test_wrap
    def test_restart_advertise_callback_after_bt_toggle(self):
        """Test starting an advertisement on a cleared out callback.

        Test that a single device resets its callbacks when the bluetooth state
        is reset.

        Steps:
        1. Setup the scanning android device.
        2. Setup the advertiser android device.
        3. Call start ble advertising.
        4. Toggle bluetooth on and off.
        5. Call start ble advertising on the same callback.

        Expected Result:
        Starting an advertisement on a callback id after toggling bluetooth
        should fail.

        Returns:
          Pass if True
          Fail if False

        TAGS: LE, Advertising, Concurrency
        Priority: 1
        """
        test_result = True
        advertise_callback, advertise_data, advertise_settings = (
            generate_ble_advertise_objects(self.adv_ad.droid))
        self.adv_ad.droid.bleStartBleAdvertising(
            advertise_callback, advertise_data, advertise_settings)
        try:
            self.adv_ad.ed.pop_event(
                adv_succ.format(advertise_callback), self.default_timeout)
        except Empty as error:
            self.log.error("Test failed with Empty error: {}".format(error))
            test_result = False
        except concurrent.futures._base.TimeoutError as error:
            self.log.debug(
                "Test failed, filtering callback onSuccess never occurred: {}".format(
                    error))
        test_result = reset_bluetooth([self.android_devices[1]])
        if not test_result:
            return test_result
        self.adv_ad.droid.bleStartBleAdvertising(
            advertise_callback, advertise_data, advertise_settings)
        try:
            self.adv_ad.ed.pop_event(
                adv_succ.format(advertise_callback), self.default_timeout)
        except Empty as error:
            self.log.error("Test failed with Empty error: {}".format(error))
            test_result = False
        except concurrent.futures._base.TimeoutError as error:
            self.log.debug(
                "Test failed, filtering callback onSuccess never occurred: {}".format(
                    error))
        return test_result<|MERGE_RESOLUTION|>--- conflicted
+++ resolved
@@ -81,11 +81,7 @@
             except Empty as error:
                 self.log.info("Advertisement {} failed to start.".format(i +
                                                                          1))
-<<<<<<< HEAD
-                self.log.debug("Test failed with Empty error: {}".format(
-=======
                 self.log.error("Test failed with Empty error: {}".format(
->>>>>>> 166f6494
                     error))
                 return False
             except concurrent.futures._base.TimeoutError as error:
@@ -563,11 +559,7 @@
             self.log.error("Test failed with Empty error: {}".format(error))
             return False
         except concurrent.futures._base.TimeoutError as error:
-<<<<<<< HEAD
-            self.log.debug(
-=======
             self.log.error(
->>>>>>> 166f6494
                 "Test failed, filtering callback onSuccess never occurred: {}".format(
                     error))
         filter_list, scan_settings, scan_callback = generate_ble_scan_objects(
