#!/usr/bin/python3.4
#
#   Copyright 2017 - The Android Open Source Project
#
#   Licensed under the Apache License, Version 2.0 (the "License");
#   you may not use this file except in compliance with the License.
#   You may obtain a copy of the License at
#
#       http://www.apache.org/licenses/LICENSE-2.0
#
#   Unless required by applicable law or agreed to in writing, software
#   distributed under the License is distributed on an "AS IS" BASIS,
#   WITHOUT WARRANTIES OR CONDITIONS OF ANY KIND, either express or implied.
#   See the License for the specific language governing permissions and
#   limitations under the License.

import string
import time

from acts import asserts
from acts.test_decorators import test_tracker_info
from acts.test_utils.wifi.aware import aware_const as aconsts
from acts.test_utils.wifi.aware import aware_test_utils as autils
from acts.test_utils.wifi.aware.AwareBaseTest import AwareBaseTest


class DiscoveryTest(AwareBaseTest):
    """Set of tests for Wi-Fi Aware discovery."""

    # configuration parameters used by tests
    PAYLOAD_SIZE_MIN = 0
    PAYLOAD_SIZE_TYPICAL = 1
    PAYLOAD_SIZE_MAX = 2

    # message strings
    query_msg = "How are you doing? 你好嗎？"
    response_msg = "Doing ok - thanks! 做的不錯 - 謝謝！"

    # message re-transmit counter (increases reliability in open-environment)
    # Note: reliability of message transmission is tested elsewhere
    msg_retx_count = 5  # hard-coded max value, internal API

    def __init__(self, controllers):
        AwareBaseTest.__init__(self, controllers)

    def create_base_config(self, caps, is_publish, ptype, stype, payload_size,
                           ttl, term_ind_on, null_match):
        """Create a base configuration based on input parameters.

    Args:
      caps: device capability dictionary
      is_publish: True if a publish config, else False
      ptype: unsolicited or solicited (used if is_publish is True)
      stype: passive or active (used if is_publish is False)
      payload_size: min, typical, max (PAYLOAD_SIZE_xx)
      ttl: time-to-live configuration (0 - forever)
      term_ind_on: is termination indication enabled
      null_match: null-out the middle match filter
    Returns:
      publish discovery configuration object.
    """
        config = {}
        if is_publish:
            config[aconsts.DISCOVERY_KEY_DISCOVERY_TYPE] = ptype
        else:
            config[aconsts.DISCOVERY_KEY_DISCOVERY_TYPE] = stype
        config[aconsts.DISCOVERY_KEY_TTL] = ttl
        config[aconsts.DISCOVERY_KEY_TERM_CB_ENABLED] = term_ind_on
        if payload_size == self.PAYLOAD_SIZE_MIN:
            config[aconsts.DISCOVERY_KEY_SERVICE_NAME] = "a"
            config[aconsts.DISCOVERY_KEY_SSI] = None
            config[aconsts.DISCOVERY_KEY_MATCH_FILTER_LIST] = []
        elif payload_size == self.PAYLOAD_SIZE_TYPICAL:
            config[aconsts.DISCOVERY_KEY_SERVICE_NAME] = "GoogleTestServiceX"
            if is_publish:
                config[aconsts.DISCOVERY_KEY_SSI] = string.ascii_letters
            else:
                config[aconsts.
                       DISCOVERY_KEY_SSI] = string.ascii_letters[::
                                                                 -1]  # reverse
            config[
                aconsts.DISCOVERY_KEY_MATCH_FILTER_LIST] = autils.encode_list(
                    [(10).to_bytes(1, byteorder="big"), "hello there string"
                     if not null_match else None,
                     bytes(range(40))])
        else:  # PAYLOAD_SIZE_MAX
            config[aconsts.DISCOVERY_KEY_SERVICE_NAME] = "VeryLong" + "X" * (
                caps[aconsts.CAP_MAX_SERVICE_NAME_LEN] - 8)
            config[aconsts.DISCOVERY_KEY_SSI] = (
                "P" if is_publish else
                "S") * caps[aconsts.CAP_MAX_SERVICE_SPECIFIC_INFO_LEN]
            mf = autils.construct_max_match_filter(
                caps[aconsts.CAP_MAX_MATCH_FILTER_LEN])
            if null_match:
                mf[2] = None
            config[aconsts.
                   DISCOVERY_KEY_MATCH_FILTER_LIST] = autils.encode_list(mf)

        return config

    def create_publish_config(self, caps, ptype, payload_size, ttl,
                              term_ind_on, null_match):
        """Create a publish configuration based on input parameters.

    Args:
      caps: device capability dictionary
      ptype: unsolicited or solicited
      payload_size: min, typical, max (PAYLOAD_SIZE_xx)
      ttl: time-to-live configuration (0 - forever)
      term_ind_on: is termination indication enabled
      null_match: null-out the middle match filter
    Returns:
      publish discovery configuration object.
    """
        return self.create_base_config(caps, True, ptype, None, payload_size,
                                       ttl, term_ind_on, null_match)

    def create_subscribe_config(self, caps, stype, payload_size, ttl,
                                term_ind_on, null_match):
        """Create a subscribe configuration based on input parameters.

    Args:
      caps: device capability dictionary
      stype: passive or active
      payload_size: min, typical, max (PAYLOAD_SIZE_xx)
      ttl: time-to-live configuration (0 - forever)
      term_ind_on: is termination indication enabled
      null_match: null-out the middle match filter
    Returns:
      subscribe discovery configuration object.
    """
        return self.create_base_config(caps, False, None, stype, payload_size,
                                       ttl, term_ind_on, null_match)

    def positive_discovery_test_utility(self, ptype, stype, payload_size):
        """Utility which runs a positive discovery test:
    - Discovery (publish/subscribe) with TTL=0 (non-self-terminating)
    - Exchange messages
    - Update publish/subscribe
    - Terminate

    Args:
      ptype: Publish discovery type
      stype: Subscribe discovery type
      payload_size: One of PAYLOAD_SIZE_* constants - MIN, TYPICAL, MAX
    """
        p_dut = self.android_devices[0]
        p_dut.pretty_name = "Publisher"
        s_dut = self.android_devices[1]
        s_dut.pretty_name = "Subscriber"

        # Publisher+Subscriber: attach and wait for confirmation
        p_id = p_dut.droid.wifiAwareAttach(False)
        autils.wait_for_event(p_dut, aconsts.EVENT_CB_ON_ATTACHED)
        time.sleep(self.device_startup_offset)
        s_id = s_dut.droid.wifiAwareAttach(False)
        autils.wait_for_event(s_dut, aconsts.EVENT_CB_ON_ATTACHED)

        # Publisher: start publish and wait for confirmation
        p_config = self.create_publish_config(
            p_dut.aware_capabilities,
            ptype,
            payload_size,
            ttl=0,
            term_ind_on=False,
            null_match=False)
        p_disc_id = p_dut.droid.wifiAwarePublish(p_id, p_config)
        autils.wait_for_event(p_dut, aconsts.SESSION_CB_ON_PUBLISH_STARTED)

        # Subscriber: start subscribe and wait for confirmation
        s_config = self.create_subscribe_config(
            s_dut.aware_capabilities,
            stype,
            payload_size,
            ttl=0,
            term_ind_on=False,
            null_match=True)
        s_disc_id = s_dut.droid.wifiAwareSubscribe(s_id, s_config)
        autils.wait_for_event(s_dut, aconsts.SESSION_CB_ON_SUBSCRIBE_STARTED)

        # Subscriber: wait for service discovery
        discovery_event = autils.wait_for_event(
            s_dut, aconsts.SESSION_CB_ON_SERVICE_DISCOVERED)
        peer_id_on_sub = discovery_event["data"][
            aconsts.SESSION_CB_KEY_PEER_ID]

        # Subscriber: validate contents of discovery:
        # - SSI: publisher's
        # - Match filter: UNSOLICITED - publisher, SOLICITED - subscriber
        autils.assert_equal_strings(
            bytes(discovery_event["data"][
                aconsts.SESSION_CB_KEY_SERVICE_SPECIFIC_INFO]).decode("utf-8"),
            p_config[aconsts.DISCOVERY_KEY_SSI],
            "Discovery mismatch: service specific info (SSI)")
        asserts.assert_equal(
            autils.decode_list(discovery_event["data"][
                aconsts.SESSION_CB_KEY_MATCH_FILTER_LIST]),
            autils.decode_list(
                p_config[aconsts.DISCOVERY_KEY_MATCH_FILTER_LIST]
                if ptype == aconsts.PUBLISH_TYPE_UNSOLICITED else s_config[
                    aconsts.DISCOVERY_KEY_MATCH_FILTER_LIST]),
            "Discovery mismatch: match filter")

        # Subscriber: send message to peer (Publisher)
        s_dut.droid.wifiAwareSendMessage(s_disc_id, peer_id_on_sub,
                                         self.get_next_msg_id(),
                                         self.query_msg, self.msg_retx_count)
        autils.wait_for_event(s_dut, aconsts.SESSION_CB_ON_MESSAGE_SENT)

        # Publisher: wait for received message
        pub_rx_msg_event = autils.wait_for_event(
            p_dut, aconsts.SESSION_CB_ON_MESSAGE_RECEIVED)
        peer_id_on_pub = pub_rx_msg_event["data"][
            aconsts.SESSION_CB_KEY_PEER_ID]

        # Publisher: validate contents of message
        asserts.assert_equal(
            pub_rx_msg_event["data"][aconsts.SESSION_CB_KEY_MESSAGE_AS_STRING],
            self.query_msg, "Subscriber -> Publisher message corrupted")

        # Publisher: send message to peer (Subscriber)
        p_dut.droid.wifiAwareSendMessage(p_disc_id, peer_id_on_pub,
                                         self.get_next_msg_id(),
                                         self.response_msg,
                                         self.msg_retx_count)
        autils.wait_for_event(p_dut, aconsts.SESSION_CB_ON_MESSAGE_SENT)

        # Subscriber: wait for received message
        sub_rx_msg_event = autils.wait_for_event(
            s_dut, aconsts.SESSION_CB_ON_MESSAGE_RECEIVED)

        # Subscriber: validate contents of message
        asserts.assert_equal(
            sub_rx_msg_event["data"][aconsts.SESSION_CB_KEY_PEER_ID],
            peer_id_on_sub,
            "Subscriber received message from different peer ID then discovery!?"
        )
        autils.assert_equal_strings(
            sub_rx_msg_event["data"][aconsts.SESSION_CB_KEY_MESSAGE_AS_STRING],
            self.response_msg, "Publisher -> Subscriber message corrupted")

        # Subscriber: validate that we're not getting another Service Discovery
        autils.fail_on_event(s_dut, aconsts.SESSION_CB_ON_SERVICE_DISCOVERED)

        # Publisher: update publish and wait for confirmation
        p_config[aconsts.DISCOVERY_KEY_SSI] = "something else"
        p_dut.droid.wifiAwareUpdatePublish(p_disc_id, p_config)
        autils.wait_for_event(p_dut,
                              aconsts.SESSION_CB_ON_SESSION_CONFIG_UPDATED)

        # Subscriber: expect a new service discovery
        discovery_event = autils.wait_for_event(
            s_dut, aconsts.SESSION_CB_ON_SERVICE_DISCOVERED)

        # Subscriber: validate contents of discovery
        autils.assert_equal_strings(
            bytes(discovery_event["data"][
                aconsts.SESSION_CB_KEY_SERVICE_SPECIFIC_INFO]).decode("utf-8"),
            p_config[aconsts.DISCOVERY_KEY_SSI],
            "Discovery mismatch (after pub update): service specific info (SSI)"
        )
        asserts.assert_equal(
            autils.decode_list(discovery_event["data"][
                aconsts.SESSION_CB_KEY_MATCH_FILTER_LIST]),
            autils.decode_list(
                p_config[aconsts.DISCOVERY_KEY_MATCH_FILTER_LIST]
                if ptype == aconsts.PUBLISH_TYPE_UNSOLICITED else s_config[
                    aconsts.DISCOVERY_KEY_MATCH_FILTER_LIST]),
            "Discovery mismatch: match filter")
        asserts.assert_equal(
            peer_id_on_sub,
            discovery_event["data"][aconsts.SESSION_CB_KEY_PEER_ID],
            "Peer ID changed when publish was updated!?")

        # Subscribe: update subscribe and wait for confirmation
        s_config = self.create_subscribe_config(
            s_dut.aware_capabilities,
            stype,
            payload_size,
            ttl=0,
            term_ind_on=False,
            null_match=False)
        s_dut.droid.wifiAwareUpdateSubscribe(s_disc_id, s_config)
        autils.wait_for_event(s_dut,
                              aconsts.SESSION_CB_ON_SESSION_CONFIG_UPDATED)

        # Publisher+Subscriber: Terminate sessions
        p_dut.droid.wifiAwareDestroyDiscoverySession(p_disc_id)
        s_dut.droid.wifiAwareDestroyDiscoverySession(s_disc_id)

        # sleep for timeout period and then verify all 'fail_on_event' together
        time.sleep(autils.EVENT_TIMEOUT)

        # verify that there were no other events
        autils.verify_no_more_events(p_dut, timeout=0)
        autils.verify_no_more_events(s_dut, timeout=0)

        # verify that forbidden callbacks aren't called
        autils.validate_forbidden_callbacks(p_dut, {aconsts.CB_EV_MATCH: 0})

    def verify_discovery_session_term(self, dut, disc_id, config, is_publish,
                                      term_ind_on):
        """Utility to verify that the specified discovery session has terminated (by
    waiting for the TTL and then attempting to reconfigure).

    Args:
      dut: device under test
      disc_id: discovery id for the existing session
      config: configuration of the existing session
      is_publish: True if the configuration was publish, False if subscribe
      term_ind_on: True if a termination indication is expected, False otherwise
    """
        # Wait for session termination
        if term_ind_on:
            autils.wait_for_event(
                dut,
                autils.decorate_event(aconsts.SESSION_CB_ON_SESSION_TERMINATED,
                                      disc_id))
        else:
            # can't defer wait to end since in any case have to wait for session to
            # expire
            autils.fail_on_event(
                dut,
                autils.decorate_event(aconsts.SESSION_CB_ON_SESSION_TERMINATED,
                                      disc_id))

        # Validate that session expired by trying to configure it (expect failure)
        config[aconsts.DISCOVERY_KEY_SSI] = "something else"
        if is_publish:
            dut.droid.wifiAwareUpdatePublish(disc_id, config)
        else:
            dut.droid.wifiAwareUpdateSubscribe(disc_id, config)

        # The response to update discovery session is:
        # term_ind_on=True: session was cleaned-up so won't get an explicit failure, but won't get a
        #                   success either. Can check for no SESSION_CB_ON_SESSION_CONFIG_UPDATED but
        #                   will defer to the end of the test (no events on queue).
        # term_ind_on=False: session was not cleaned-up (yet). So expect
        #                    SESSION_CB_ON_SESSION_CONFIG_FAILED.
        if not term_ind_on:
            autils.wait_for_event(
                dut,
                autils.decorate_event(
                    aconsts.SESSION_CB_ON_SESSION_CONFIG_FAILED, disc_id))

    def positive_ttl_test_utility(self, is_publish, ptype, stype, term_ind_on):
        """Utility which runs a positive discovery session TTL configuration test

    Iteration 1: Verify session started with TTL
    Iteration 2: Verify session started without TTL and reconfigured with TTL
    Iteration 3: Verify session started with (long) TTL and reconfigured with
                 (short) TTL

    Args:
      is_publish: True if testing publish, False if testing subscribe
      ptype: Publish discovery type (used if is_publish is True)
      stype: Subscribe discovery type (used if is_publish is False)
      term_ind_on: Configuration of termination indication
    """
        SHORT_TTL = 5  # 5 seconds
        LONG_TTL = 100  # 100 seconds
        dut = self.android_devices[0]

        # Attach and wait for confirmation
        id = dut.droid.wifiAwareAttach(False)
        autils.wait_for_event(dut, aconsts.EVENT_CB_ON_ATTACHED)

        # Iteration 1: Start discovery session with TTL
        config = self.create_base_config(
            dut.aware_capabilities, is_publish, ptype, stype,
            self.PAYLOAD_SIZE_TYPICAL, SHORT_TTL, term_ind_on, False)
        if is_publish:
            disc_id = dut.droid.wifiAwarePublish(id, config, True)
            autils.wait_for_event(
                dut,
                autils.decorate_event(aconsts.SESSION_CB_ON_PUBLISH_STARTED,
                                      disc_id))
        else:
            disc_id = dut.droid.wifiAwareSubscribe(id, config, True)
            autils.wait_for_event(
                dut,
                autils.decorate_event(aconsts.SESSION_CB_ON_SUBSCRIBE_STARTED,
                                      disc_id))

        # Wait for session termination & verify
        self.verify_discovery_session_term(dut, disc_id, config, is_publish,
                                           term_ind_on)

        # Iteration 2: Start a discovery session without TTL
        config = self.create_base_config(
            dut.aware_capabilities, is_publish, ptype, stype,
            self.PAYLOAD_SIZE_TYPICAL, 0, term_ind_on, False)
        if is_publish:
            disc_id = dut.droid.wifiAwarePublish(id, config, True)
            autils.wait_for_event(
                dut,
                autils.decorate_event(aconsts.SESSION_CB_ON_PUBLISH_STARTED,
                                      disc_id))
        else:
            disc_id = dut.droid.wifiAwareSubscribe(id, config, True)
            autils.wait_for_event(
                dut,
                autils.decorate_event(aconsts.SESSION_CB_ON_SUBSCRIBE_STARTED,
                                      disc_id))

        # Update with a TTL
        config = self.create_base_config(
            dut.aware_capabilities, is_publish, ptype, stype,
            self.PAYLOAD_SIZE_TYPICAL, SHORT_TTL, term_ind_on, False)
        if is_publish:
            dut.droid.wifiAwareUpdatePublish(disc_id, config)
        else:
            dut.droid.wifiAwareUpdateSubscribe(disc_id, config)
        autils.wait_for_event(
            dut,
            autils.decorate_event(aconsts.SESSION_CB_ON_SESSION_CONFIG_UPDATED,
                                  disc_id))

        # Wait for session termination & verify
        self.verify_discovery_session_term(dut, disc_id, config, is_publish,
                                           term_ind_on)

        # Iteration 3: Start a discovery session with (long) TTL
        config = self.create_base_config(
            dut.aware_capabilities, is_publish, ptype, stype,
            self.PAYLOAD_SIZE_TYPICAL, LONG_TTL, term_ind_on, False)
        if is_publish:
            disc_id = dut.droid.wifiAwarePublish(id, config, True)
            autils.wait_for_event(
                dut,
                autils.decorate_event(aconsts.SESSION_CB_ON_PUBLISH_STARTED,
                                      disc_id))
        else:
            disc_id = dut.droid.wifiAwareSubscribe(id, config, True)
            autils.wait_for_event(
                dut,
                autils.decorate_event(aconsts.SESSION_CB_ON_SUBSCRIBE_STARTED,
                                      disc_id))

        # Update with a TTL
        config = self.create_base_config(
            dut.aware_capabilities, is_publish, ptype, stype,
            self.PAYLOAD_SIZE_TYPICAL, SHORT_TTL, term_ind_on, False)
        if is_publish:
            dut.droid.wifiAwareUpdatePublish(disc_id, config)
        else:
            dut.droid.wifiAwareUpdateSubscribe(disc_id, config)
        autils.wait_for_event(
            dut,
            autils.decorate_event(aconsts.SESSION_CB_ON_SESSION_CONFIG_UPDATED,
                                  disc_id))

        # Wait for session termination & verify
        self.verify_discovery_session_term(dut, disc_id, config, is_publish,
                                           term_ind_on)

        # verify that there were no other events
        autils.verify_no_more_events(dut)

        # verify that forbidden callbacks aren't called
        if not term_ind_on:
            autils.validate_forbidden_callbacks(
                dut, {
                    aconsts.CB_EV_PUBLISH_TERMINATED: 0,
                    aconsts.CB_EV_SUBSCRIBE_TERMINATED: 0
                })

    def discovery_mismatch_test_utility(self,
                                        is_expected_to_pass,
                                        p_type,
                                        s_type,
                                        p_service_name=None,
                                        s_service_name=None,
                                        p_mf_1=None,
                                        s_mf_1=None):
        """Utility which runs the negative discovery test for mismatched service
    configs.

    Args:
      is_expected_to_pass: True if positive test, False if negative
      p_type: Publish discovery type
      s_type: Subscribe discovery type
      p_service_name: Publish service name (or None to leave unchanged)
      s_service_name: Subscribe service name (or None to leave unchanged)
      p_mf_1: Publish match filter element [1] (or None to leave unchanged)
      s_mf_1: Subscribe match filter element [1] (or None to leave unchanged)
    """
        p_dut = self.android_devices[0]
        p_dut.pretty_name = "Publisher"
        s_dut = self.android_devices[1]
        s_dut.pretty_name = "Subscriber"

        # create configurations
        p_config = self.create_publish_config(
            p_dut.aware_capabilities,
            p_type,
            self.PAYLOAD_SIZE_TYPICAL,
            ttl=0,
            term_ind_on=False,
            null_match=False)
        if p_service_name is not None:
            p_config[aconsts.DISCOVERY_KEY_SERVICE_NAME] = p_service_name
        if p_mf_1 is not None:
            p_config[
                aconsts.DISCOVERY_KEY_MATCH_FILTER_LIST] = autils.encode_list(
                    [(10).to_bytes(1, byteorder="big"), p_mf_1,
                     bytes(range(40))])
        s_config = self.create_publish_config(
            s_dut.aware_capabilities,
            s_type,
            self.PAYLOAD_SIZE_TYPICAL,
            ttl=0,
            term_ind_on=False,
            null_match=False)
        if s_service_name is not None:
            s_config[aconsts.DISCOVERY_KEY_SERVICE_NAME] = s_service_name
        if s_mf_1 is not None:
            s_config[
                aconsts.DISCOVERY_KEY_MATCH_FILTER_LIST] = autils.encode_list(
                    [(10).to_bytes(1, byteorder="big"), s_mf_1,
                     bytes(range(40))])

        p_id = p_dut.droid.wifiAwareAttach(False)
        autils.wait_for_event(p_dut, aconsts.EVENT_CB_ON_ATTACHED)
        time.sleep(self.device_startup_offset)
        s_id = s_dut.droid.wifiAwareAttach(False)
        autils.wait_for_event(s_dut, aconsts.EVENT_CB_ON_ATTACHED)

        # Publisher: start publish and wait for confirmation
        p_disc_id = p_dut.droid.wifiAwarePublish(p_id, p_config)
        autils.wait_for_event(p_dut, aconsts.SESSION_CB_ON_PUBLISH_STARTED)

        # Subscriber: start subscribe and wait for confirmation
        s_disc_id = s_dut.droid.wifiAwareSubscribe(s_id, s_config)
        autils.wait_for_event(s_dut, aconsts.SESSION_CB_ON_SUBSCRIBE_STARTED)

        # Subscriber: fail on service discovery
        if is_expected_to_pass:
            autils.wait_for_event(s_dut,
                                  aconsts.SESSION_CB_ON_SERVICE_DISCOVERED)
        else:
            autils.fail_on_event(s_dut,
                                 aconsts.SESSION_CB_ON_SERVICE_DISCOVERED)

        # Publisher+Subscriber: Terminate sessions
        p_dut.droid.wifiAwareDestroyDiscoverySession(p_disc_id)
        s_dut.droid.wifiAwareDestroyDiscoverySession(s_disc_id)

        # verify that there were no other events (including terminations)
        time.sleep(autils.EVENT_TIMEOUT)
        autils.verify_no_more_events(p_dut, timeout=0)
        autils.verify_no_more_events(s_dut, timeout=0)

    #######################################
    # Positive tests key:
    #
    # names is: test_<pub_type>_<sub_type>_<size>
    # where:
    #
    # pub_type: Type of publish discovery session: unsolicited or solicited.
    # sub_type: Type of subscribe discovery session: passive or active.
    # size: Size of payload fields (service name, service specific info, and match
    # filter: typical, max, or min.
    #######################################

    @test_tracker_info(uuid="954ebbde-ed2b-4f04-9e68-88239187d69d")
    def test_positive_unsolicited_passive_typical(self):
        """Functional test case / Discovery test cases / positive test case:
    - Solicited publish + passive subscribe
    - Typical payload fields size

    Verifies that discovery and message exchange succeeds.
    """
        self.positive_discovery_test_utility(
            ptype=aconsts.PUBLISH_TYPE_UNSOLICITED,
            stype=aconsts.SUBSCRIBE_TYPE_PASSIVE,
            payload_size=self.PAYLOAD_SIZE_TYPICAL)

    @test_tracker_info(uuid="67fb22bb-6985-4345-95a4-90b76681a58b")
    def test_positive_unsolicited_passive_min(self):
        """Functional test case / Discovery test cases / positive test case:
    - Solicited publish + passive subscribe
    - Minimal payload fields size

    Verifies that discovery and message exchange succeeds.
    """
        self.positive_discovery_test_utility(
            ptype=aconsts.PUBLISH_TYPE_UNSOLICITED,
            stype=aconsts.SUBSCRIBE_TYPE_PASSIVE,
            payload_size=self.PAYLOAD_SIZE_MIN)

    @test_tracker_info(uuid="a02a47b9-41bb-47bb-883b-921024a2c30d")
    def test_positive_unsolicited_passive_max(self):
        """Functional test case / Discovery test cases / positive test case:
    - Solicited publish + passive subscribe
    - Maximal payload fields size

    Verifies that discovery and message exchange succeeds.
    """
        self.positive_discovery_test_utility(
            ptype=aconsts.PUBLISH_TYPE_UNSOLICITED,
            stype=aconsts.SUBSCRIBE_TYPE_PASSIVE,
            payload_size=self.PAYLOAD_SIZE_MAX)

    @test_tracker_info(uuid="586c657f-2388-4e7a-baee-9bce2f3d1a16")
    def test_positive_solicited_active_typical(self):
        """Functional test case / Discovery test cases / positive test case:
    - Unsolicited publish + active subscribe
    - Typical payload fields size

    Verifies that discovery and message exchange succeeds.
    """
        self.positive_discovery_test_utility(
            ptype=aconsts.PUBLISH_TYPE_SOLICITED,
            stype=aconsts.SUBSCRIBE_TYPE_ACTIVE,
            payload_size=self.PAYLOAD_SIZE_TYPICAL)

    @test_tracker_info(uuid="5369e4ff-f406-48c5-b41a-df38ec340146")
    def test_positive_solicited_active_min(self):
        """Functional test case / Discovery test cases / positive test case:
    - Unsolicited publish + active subscribe
    - Minimal payload fields size

    Verifies that discovery and message exchange succeeds.
    """
        self.positive_discovery_test_utility(
            ptype=aconsts.PUBLISH_TYPE_SOLICITED,
            stype=aconsts.SUBSCRIBE_TYPE_ACTIVE,
            payload_size=self.PAYLOAD_SIZE_MIN)

    @test_tracker_info(uuid="634c6eb8-2c4f-42bd-9bbb-d874d0ec22f3")
    def test_positive_solicited_active_max(self):
        """Functional test case / Discovery test cases / positive test case:
    - Unsolicited publish + active subscribe
    - Maximal payload fields size

    Verifies that discovery and message exchange succeeds.
    """
        self.positive_discovery_test_utility(
            ptype=aconsts.PUBLISH_TYPE_SOLICITED,
            stype=aconsts.SUBSCRIBE_TYPE_ACTIVE,
            payload_size=self.PAYLOAD_SIZE_MAX)

    #######################################
    # TTL tests key:
    #
    # names is: test_ttl_<pub_type|sub_type>_<term_ind>
    # where:
    #
    # pub_type: Type of publish discovery session: unsolicited or solicited.
    # sub_type: Type of subscribe discovery session: passive or active.
    # term_ind: ind_on or ind_off
    #######################################

    @test_tracker_info(uuid="9d7e758e-e0e2-4550-bcee-bfb6a2bff63e")
    def test_ttl_unsolicited_ind_on(self):
        """Functional test case / Discovery test cases / TTL test case:
    - Unsolicited publish
    - Termination indication enabled
    """
        self.positive_ttl_test_utility(
            is_publish=True,
            ptype=aconsts.PUBLISH_TYPE_UNSOLICITED,
            stype=None,
            term_ind_on=True)

    @test_tracker_info(uuid="48fd69bc-cc2a-4f65-a0a1-63d7c1720702")
    def test_ttl_unsolicited_ind_off(self):
        """Functional test case / Discovery test cases / TTL test case:
    - Unsolicited publish
    - Termination indication disabled
    """
        self.positive_ttl_test_utility(
            is_publish=True,
            ptype=aconsts.PUBLISH_TYPE_UNSOLICITED,
            stype=None,
            term_ind_on=False)

    @test_tracker_info(uuid="afb75fc1-9ba7-446a-b5ed-7cd37ab51b1c")
    def test_ttl_solicited_ind_on(self):
        """Functional test case / Discovery test cases / TTL test case:
    - Solicited publish
    - Termination indication enabled
    """
        self.positive_ttl_test_utility(
            is_publish=True,
            ptype=aconsts.PUBLISH_TYPE_SOLICITED,
            stype=None,
            term_ind_on=True)

    @test_tracker_info(uuid="703311a6-e444-4055-94ee-ea9b9b71799e")
    def test_ttl_solicited_ind_off(self):
        """Functional test case / Discovery test cases / TTL test case:
    - Solicited publish
    - Termination indication disabled
    """
        self.positive_ttl_test_utility(
            is_publish=True,
            ptype=aconsts.PUBLISH_TYPE_SOLICITED,
            stype=None,
            term_ind_on=False)

    @test_tracker_info(uuid="38a541c4-ff55-4387-87b7-4d940489da9d")
    def test_ttl_passive_ind_on(self):
        """Functional test case / Discovery test cases / TTL test case:
    - Passive subscribe
    - Termination indication enabled
    """
        self.positive_ttl_test_utility(
            is_publish=False,
            ptype=None,
            stype=aconsts.SUBSCRIBE_TYPE_PASSIVE,
            term_ind_on=True)

    @test_tracker_info(uuid="ba971e12-b0ca-417c-a1b5-9451598de47d")
    def test_ttl_passive_ind_off(self):
        """Functional test case / Discovery test cases / TTL test case:
    - Passive subscribe
    - Termination indication disabled
    """
        self.positive_ttl_test_utility(
            is_publish=False,
            ptype=None,
            stype=aconsts.SUBSCRIBE_TYPE_PASSIVE,
            term_ind_on=False)

    @test_tracker_info(uuid="7b5d96f2-2415-4b98-9a51-32957f0679a0")
    def test_ttl_active_ind_on(self):
        """Functional test case / Discovery test cases / TTL test case:
    - Active subscribe
    - Termination indication enabled
    """
        self.positive_ttl_test_utility(
            is_publish=False,
            ptype=None,
            stype=aconsts.SUBSCRIBE_TYPE_ACTIVE,
            term_ind_on=True)

    @test_tracker_info(uuid="c9268eca-0a30-42dd-8e6c-b8b0b84697fb")
    def test_ttl_active_ind_off(self):
        """Functional test case / Discovery test cases / TTL test case:
    - Active subscribe
    - Termination indication disabled
    """
        self.positive_ttl_test_utility(
            is_publish=False,
            ptype=None,
            stype=aconsts.SUBSCRIBE_TYPE_ACTIVE,
            term_ind_on=False)

    #######################################
    # Mismatched service name tests key:
    #
    # names is: test_mismatch_service_name_<pub_type>_<sub_type>
    # where:
    #
    # pub_type: Type of publish discovery session: unsolicited or solicited.
    # sub_type: Type of subscribe discovery session: passive or active.
    #######################################

    @test_tracker_info(uuid="175415e9-7d07-40d0-95f0-3a5f91ea4711")
    def test_mismatch_service_name_unsolicited_passive(self):
        """Functional test case / Discovery test cases / Mismatch service name
    - Unsolicited publish
    - Passive subscribe
    """
        self.discovery_mismatch_test_utility(
            is_expected_to_pass=False,
            p_type=aconsts.PUBLISH_TYPE_UNSOLICITED,
            s_type=aconsts.SUBSCRIBE_TYPE_PASSIVE,
            p_service_name="GoogleTestServiceXXX",
            s_service_name="GoogleTestServiceYYY")

    @test_tracker_info(uuid="c22a54ce-9e46-47a5-ac44-831faf93d317")
    def test_mismatch_service_name_solicited_active(self):
        """Functional test case / Discovery test cases / Mismatch service name
    - Solicited publish
    - Active subscribe
    """
        self.discovery_mismatch_test_utility(
            is_expected_to_pass=False,
            p_type=aconsts.PUBLISH_TYPE_SOLICITED,
            s_type=aconsts.SUBSCRIBE_TYPE_ACTIVE,
            p_service_name="GoogleTestServiceXXX",
            s_service_name="GoogleTestServiceYYY")

    #######################################
    # Mismatched discovery session type tests key:
    #
    # names is: test_mismatch_service_type_<pub_type>_<sub_type>
    # where:
    #
    # pub_type: Type of publish discovery session: unsolicited or solicited.
    # sub_type: Type of subscribe discovery session: passive or active.
    #######################################

    @test_tracker_info(uuid="4806f631-d9eb-45fd-9e75-24674962770f")
    def test_mismatch_service_type_unsolicited_active(self):
        """Functional test case / Discovery test cases / Mismatch service name
    - Unsolicited publish
    - Active subscribe
    """
        self.discovery_mismatch_test_utility(
            is_expected_to_pass=True,
            p_type=aconsts.PUBLISH_TYPE_UNSOLICITED,
            s_type=aconsts.SUBSCRIBE_TYPE_ACTIVE)

    @test_tracker_info(uuid="12d648fd-b8fa-4c0f-9467-95e2366047de")
    def test_mismatch_service_type_solicited_passive(self):
        """Functional test case / Discovery test cases / Mismatch service name
    - Unsolicited publish
    - Active subscribe
    """
        self.discovery_mismatch_test_utility(
            is_expected_to_pass=False,
            p_type=aconsts.PUBLISH_TYPE_SOLICITED,
            s_type=aconsts.SUBSCRIBE_TYPE_PASSIVE)

    #######################################
    # Mismatched discovery match filter tests key:
    #
    # names is: test_mismatch_match_filter_<pub_type>_<sub_type>
    # where:
    #
    # pub_type: Type of publish discovery session: unsolicited or solicited.
    # sub_type: Type of subscribe discovery session: passive or active.
    #######################################

    @test_tracker_info(uuid="d98454cb-64af-4266-8fed-f0b545a2d7c4")
    def test_mismatch_match_filter_unsolicited_passive(self):
        """Functional test case / Discovery test cases / Mismatch match filter
    - Unsolicited publish
    - Passive subscribe
    """
        self.discovery_mismatch_test_utility(
            is_expected_to_pass=False,
            p_type=aconsts.PUBLISH_TYPE_UNSOLICITED,
            s_type=aconsts.SUBSCRIBE_TYPE_PASSIVE,
            p_mf_1="hello there string",
            s_mf_1="goodbye there string")

    @test_tracker_info(uuid="663c1008-ae11-4e1a-87c7-c311d83f481c")
    def test_mismatch_match_filter_solicited_active(self):
        """Functional test case / Discovery test cases / Mismatch match filter
    - Solicited publish
    - Active subscribe
    """
        self.discovery_mismatch_test_utility(
            is_expected_to_pass=False,
            p_type=aconsts.PUBLISH_TYPE_SOLICITED,
            s_type=aconsts.SUBSCRIBE_TYPE_ACTIVE,
            p_mf_1="hello there string",
            s_mf_1="goodbye there string")

    #######################################
    # Multiple concurrent services
    #######################################

    def run_multiple_concurrent_services(self, type_x, type_y):
        """Validate multiple identical discovery services running on both devices:
    - DUT1 & DUT2 running Publish for X
    - DUT1 & DUT2 running Publish for Y
    - DUT1 Subscribes for X
    - DUT2 Subscribes for Y
    Message exchanges.

    Note: test requires that devices support 2 publish sessions concurrently.
    The test will be skipped if the devices are not capable.

    Args:
      type_x, type_y: A list of [ptype, stype] of the publish and subscribe
                      types for services X and Y respectively.
    """
        dut1 = self.android_devices[0]
        dut2 = self.android_devices[1]

        X_SERVICE_NAME = "ServiceXXX"
        Y_SERVICE_NAME = "ServiceYYY"

        asserts.skip_if(
            dut1.aware_capabilities[aconsts.CAP_MAX_PUBLISHES] < 2
            or dut2.aware_capabilities[aconsts.CAP_MAX_PUBLISHES] < 2,
            "Devices do not support 2 publish sessions")

        # attach and wait for confirmation
        id1 = dut1.droid.wifiAwareAttach(False)
        autils.wait_for_event(dut1, aconsts.EVENT_CB_ON_ATTACHED)
        time.sleep(self.device_startup_offset)
        id2 = dut2.droid.wifiAwareAttach(False)
        autils.wait_for_event(dut2, aconsts.EVENT_CB_ON_ATTACHED)

        # DUT1 & DUT2: start publishing both X & Y services and wait for
        # confirmations
        dut1_x_pid = dut1.droid.wifiAwarePublish(
            id1, autils.create_discovery_config(X_SERVICE_NAME, type_x[0]))
        event = autils.wait_for_event(dut1,
                                      aconsts.SESSION_CB_ON_PUBLISH_STARTED)
        asserts.assert_equal(event["data"][aconsts.SESSION_CB_KEY_SESSION_ID],
                             dut1_x_pid,
                             "Unexpected DUT1 X publish session discovery ID")

        dut1_y_pid = dut1.droid.wifiAwarePublish(
            id1, autils.create_discovery_config(Y_SERVICE_NAME, type_y[0]))
        event = autils.wait_for_event(dut1,
                                      aconsts.SESSION_CB_ON_PUBLISH_STARTED)
        asserts.assert_equal(event["data"][aconsts.SESSION_CB_KEY_SESSION_ID],
                             dut1_y_pid,
                             "Unexpected DUT1 Y publish session discovery ID")

        dut2_x_pid = dut2.droid.wifiAwarePublish(
            id2, autils.create_discovery_config(X_SERVICE_NAME, type_x[0]))
        event = autils.wait_for_event(dut2,
                                      aconsts.SESSION_CB_ON_PUBLISH_STARTED)
        asserts.assert_equal(event["data"][aconsts.SESSION_CB_KEY_SESSION_ID],
                             dut2_x_pid,
                             "Unexpected DUT2 X publish session discovery ID")

        dut2_y_pid = dut2.droid.wifiAwarePublish(
            id2, autils.create_discovery_config(Y_SERVICE_NAME, type_y[0]))
        event = autils.wait_for_event(dut2,
                                      aconsts.SESSION_CB_ON_PUBLISH_STARTED)
        asserts.assert_equal(event["data"][aconsts.SESSION_CB_KEY_SESSION_ID],
                             dut2_y_pid,
                             "Unexpected DUT2 Y publish session discovery ID")

        # DUT1: start subscribing for X
        dut1_x_sid = dut1.droid.wifiAwareSubscribe(
            id1, autils.create_discovery_config(X_SERVICE_NAME, type_x[1]))
        autils.wait_for_event(dut1, aconsts.SESSION_CB_ON_SUBSCRIBE_STARTED)

        # DUT2: start subscribing for Y
        dut2_y_sid = dut2.droid.wifiAwareSubscribe(
            id2, autils.create_discovery_config(Y_SERVICE_NAME, type_y[1]))
        autils.wait_for_event(dut2, aconsts.SESSION_CB_ON_SUBSCRIBE_STARTED)

        # DUT1 & DUT2: wait for service discovery
        event = autils.wait_for_event(dut1,
                                      aconsts.SESSION_CB_ON_SERVICE_DISCOVERED)
        asserts.assert_equal(
            event["data"][aconsts.SESSION_CB_KEY_SESSION_ID], dut1_x_sid,
            "Unexpected DUT1 X subscribe session discovery ID")
        dut1_peer_id_for_dut2_x = event["data"][aconsts.SESSION_CB_KEY_PEER_ID]

        event = autils.wait_for_event(dut2,
                                      aconsts.SESSION_CB_ON_SERVICE_DISCOVERED)
        asserts.assert_equal(
            event["data"][aconsts.SESSION_CB_KEY_SESSION_ID], dut2_y_sid,
            "Unexpected DUT2 Y subscribe session discovery ID")
        dut2_peer_id_for_dut1_y = event["data"][aconsts.SESSION_CB_KEY_PEER_ID]

        # DUT1.X send message to DUT2
        x_msg = "Hello X on DUT2!"
        dut1.droid.wifiAwareSendMessage(dut1_x_sid, dut1_peer_id_for_dut2_x,
                                        self.get_next_msg_id(), x_msg,
                                        self.msg_retx_count)
        autils.wait_for_event(dut1, aconsts.SESSION_CB_ON_MESSAGE_SENT)
        event = autils.wait_for_event(dut2,
                                      aconsts.SESSION_CB_ON_MESSAGE_RECEIVED)
        asserts.assert_equal(
            event["data"][aconsts.SESSION_CB_KEY_SESSION_ID], dut2_x_pid,
            "Unexpected publish session ID on DUT2 for meesage "
            "received on service X")
        asserts.assert_equal(
            event["data"][aconsts.SESSION_CB_KEY_MESSAGE_AS_STRING], x_msg,
            "Message on service X from DUT1 to DUT2 not received correctly")

        # DUT2.Y send message to DUT1
        y_msg = "Hello Y on DUT1!"
        dut2.droid.wifiAwareSendMessage(dut2_y_sid, dut2_peer_id_for_dut1_y,
                                        self.get_next_msg_id(), y_msg,
                                        self.msg_retx_count)
        autils.wait_for_event(dut2, aconsts.SESSION_CB_ON_MESSAGE_SENT)
        event = autils.wait_for_event(dut1,
                                      aconsts.SESSION_CB_ON_MESSAGE_RECEIVED)
        asserts.assert_equal(
            event["data"][aconsts.SESSION_CB_KEY_SESSION_ID], dut1_y_pid,
            "Unexpected publish session ID on DUT1 for meesage "
            "received on service Y")
        asserts.assert_equal(
            event["data"][aconsts.SESSION_CB_KEY_MESSAGE_AS_STRING], y_msg,
            "Message on service Y from DUT2 to DUT1 not received correctly")

    @test_tracker_info(uuid="eef80cf3-1fd2-4526-969b-6af2dce785d7")
    def test_multiple_concurrent_services_both_unsolicited_passive(self):
        """Validate multiple concurrent discovery sessions running on both devices.
    - DUT1 & DUT2 running Publish for X
    - DUT1 & DUT2 running Publish for Y
    - DUT1 Subscribes for X
    - DUT2 Subscribes for Y
    Message exchanges.

    Both sessions are Unsolicited/Passive.

    Note: test requires that devices support 2 publish sessions concurrently.
    The test will be skipped if the devices are not capable.
    """
        self.run_multiple_concurrent_services(
            type_x=[
                aconsts.PUBLISH_TYPE_UNSOLICITED,
                aconsts.SUBSCRIBE_TYPE_PASSIVE
            ],
            type_y=[
                aconsts.PUBLISH_TYPE_UNSOLICITED,
                aconsts.SUBSCRIBE_TYPE_PASSIVE
            ])

    @test_tracker_info(uuid="46739f04-ab2b-4556-b1a4-9aa2774869b5")
    def test_multiple_concurrent_services_both_solicited_active(self):
        """Validate multiple concurrent discovery sessions running on both devices.
    - DUT1 & DUT2 running Publish for X
    - DUT1 & DUT2 running Publish for Y
    - DUT1 Subscribes for X
    - DUT2 Subscribes for Y
    Message exchanges.

    Both sessions are Solicited/Active.

    Note: test requires that devices support 2 publish sessions concurrently.
    The test will be skipped if the devices are not capable.
    """
        self.run_multiple_concurrent_services(
            type_x=[
                aconsts.PUBLISH_TYPE_SOLICITED, aconsts.SUBSCRIBE_TYPE_ACTIVE
            ],
            type_y=[
                aconsts.PUBLISH_TYPE_SOLICITED, aconsts.SUBSCRIBE_TYPE_ACTIVE
            ])

    @test_tracker_info(uuid="5f8f7fd2-4a0e-4cca-8cbb-6d54353f2baa")
    def test_multiple_concurrent_services_mix_unsolicited_solicited(self):
        """Validate multiple concurrent discovery sessions running on both devices.
    - DUT1 & DUT2 running Publish for X
    - DUT1 & DUT2 running Publish for Y
    - DUT1 Subscribes for X
    - DUT2 Subscribes for Y
    Message exchanges.

    Session A is Unsolicited/Passive.
    Session B is Solicited/Active.

    Note: test requires that devices support 2 publish sessions concurrently.
    The test will be skipped if the devices are not capable.
    """
        self.run_multiple_concurrent_services(
            type_x=[
                aconsts.PUBLISH_TYPE_UNSOLICITED,
                aconsts.SUBSCRIBE_TYPE_PASSIVE
            ],
            type_y=[
                aconsts.PUBLISH_TYPE_SOLICITED, aconsts.SUBSCRIBE_TYPE_ACTIVE
            ])

    #########################################################

    @test_tracker_info(uuid="908ec896-fc7a-4ee4-b633-a2f042b74448")
    def test_upper_lower_service_name_equivalence(self):
        """Validate that Service Name is case-insensitive. Publish a service name
    with mixed case, subscribe to the same service name with alternative case
    and verify that discovery happens."""
        p_dut = self.android_devices[0]
        s_dut = self.android_devices[1]

        pub_service_name = "GoogleAbCdEf"
        sub_service_name = "GoogleaBcDeF"

        autils.create_discovery_pair(
            p_dut,
            s_dut,
            p_config=autils.create_discovery_config(
                pub_service_name, aconsts.PUBLISH_TYPE_UNSOLICITED),
            s_config=autils.create_discovery_config(
                sub_service_name, aconsts.SUBSCRIBE_TYPE_PASSIVE),
<<<<<<< HEAD
            device_startup_offset=self.device_startup_offset)
=======
            device_startup_offset=self.device_startup_offset)

    ##########################################################

    def exchange_messages(self, p_dut, p_disc_id, s_dut, s_disc_id, peer_id_on_sub, session_name):
        """
        Exchange message between Publisher and Subscriber on target discovery session

    Args:
      p_dut: Publisher device
      p_disc_id: Publish discovery session id
      s_dut: Subscriber device
      s_disc_id: Subscribe discovery session id
      peer_id_on_sub: Peer ID of the Publisher as seen on the Subscriber
      session_name: dictionary of discovery session name base on role("pub" or "sub")
                    {role: {disc_id: name}}
    """
        msg_template = "Hello {} from {} !"

        # Message send from Subscriber to Publisher
        s_to_p_msg = msg_template.format(session_name["pub"][p_disc_id],
                                         session_name["sub"][s_disc_id])
        s_dut.droid.wifiAwareSendMessage(s_disc_id,
                                         peer_id_on_sub,
                                         self.get_next_msg_id(),
                                         s_to_p_msg,
                                         self.msg_retx_count)
        autils.wait_for_event(s_dut,
                              autils.decorate_event(aconsts.SESSION_CB_ON_MESSAGE_SENT, s_disc_id))
        event = autils.wait_for_event(p_dut,
                                      autils.decorate_event(aconsts.SESSION_CB_ON_MESSAGE_RECEIVED,
                                                            p_disc_id))
        asserts.assert_equal(
            event["data"][aconsts.SESSION_CB_KEY_MESSAGE_AS_STRING], s_to_p_msg,
            "Message on service %s from Subscriber to Publisher "
            "not received correctly" % session_name["pub"][p_disc_id])
        peer_id_on_pub = event["data"][aconsts.SESSION_CB_KEY_PEER_ID]

        # Message send from Publisher to Subscriber
        p_to_s_msg = msg_template.format(session_name["sub"][s_disc_id],
                                         session_name["pub"][p_disc_id])
        p_dut.droid.wifiAwareSendMessage(p_disc_id,
                                         peer_id_on_pub,
                                         self.get_next_msg_id(), p_to_s_msg,
                                         self.msg_retx_count)
        autils.wait_for_event(
            p_dut, autils.decorate_event(aconsts.SESSION_CB_ON_MESSAGE_SENT, p_disc_id))
        event = autils.wait_for_event(s_dut,
                                      autils.decorate_event(aconsts.SESSION_CB_ON_MESSAGE_RECEIVED,
                                                            s_disc_id))
        asserts.assert_equal(
            event["data"][aconsts.SESSION_CB_KEY_MESSAGE_AS_STRING], p_to_s_msg,
            "Message on service %s from Publisher to Subscriber"
            "not received correctly" % session_name["sub"][s_disc_id])

    def run_multiple_concurrent_services_same_name_diff_ssi(self, type_x, type_y):
        """Validate same service name with multiple service specific info on publisher
        and subscriber can see all service

    - p_dut running Publish X and Y
    - s_dut running subscribe A and B
    - subscribe A find X and Y
    - subscribe B find X and Y

    Message exchanges:
    - A to X and X to A
    - B to X and X to B
    - A to Y and Y to A
    - B to Y and Y to B

    Note: test requires that publisher device support 2 publish sessions concurrently,
    and subscriber device support 2 subscribe sessions concurrently.
    The test will be skipped if the devices are not capable.

    Args:
      type_x, type_y: A list of [ptype, stype] of the publish and subscribe
                      types for services X and Y respectively.
    """
        p_dut = self.android_devices[0]
        s_dut = self.android_devices[1]

        asserts.skip_if(
            p_dut.aware_capabilities[aconsts.CAP_MAX_PUBLISHES] < 2
            or s_dut.aware_capabilities[aconsts.CAP_MAX_SUBSCRIBES] < 2,
            "Devices do not support 2 publish sessions or 2 subscribe sessions")

        SERVICE_NAME = "ServiceName"
        X_SERVICE_SSI = "ServiceSpecificInfoXXX"
        Y_SERVICE_SSI = "ServiceSpecificInfoYYY"
        use_id = True

        # attach and wait for confirmation
        p_id = p_dut.droid.wifiAwareAttach(False, None, use_id)
        autils.wait_for_event(p_dut, autils.decorate_event(aconsts.EVENT_CB_ON_ATTACHED, p_id))
        time.sleep(self.device_startup_offset)
        s_id = s_dut.droid.wifiAwareAttach(False, None, use_id)
        autils.wait_for_event(s_dut, autils.decorate_event(aconsts.EVENT_CB_ON_ATTACHED, s_id))

        # Publisher: start publishing both X & Y services and wait for confirmations
        p_disc_id_x = p_dut.droid.wifiAwarePublish(
            p_id, autils.create_discovery_config(SERVICE_NAME, type_x[0], X_SERVICE_SSI), use_id)
        event = autils.wait_for_event(p_dut,
                                      autils.decorate_event(
                                          aconsts.SESSION_CB_ON_PUBLISH_STARTED, p_disc_id_x))

        p_disc_id_y = p_dut.droid.wifiAwarePublish(
            p_id, autils.create_discovery_config(SERVICE_NAME, type_x[0], Y_SERVICE_SSI), use_id)
        event = autils.wait_for_event(p_dut,
                                      autils.decorate_event(
                                          aconsts.SESSION_CB_ON_PUBLISH_STARTED, p_disc_id_y))

        # Subscriber: start subscribe session A
        s_disc_id_a = s_dut.droid.wifiAwareSubscribe(
            s_id, autils.create_discovery_config(SERVICE_NAME, type_x[1]), use_id)
        autils.wait_for_event(s_dut, autils.decorate_event(
            aconsts.SESSION_CB_ON_SUBSCRIBE_STARTED, s_disc_id_a))

        # Subscriber: start subscribe session B
        s_disc_id_b = s_dut.droid.wifiAwareSubscribe(
            p_id, autils.create_discovery_config(SERVICE_NAME, type_y[1]), use_id)
        autils.wait_for_event(s_dut, autils.decorate_event(
            aconsts.SESSION_CB_ON_SUBSCRIBE_STARTED, s_disc_id_b))

        session_name = {"pub": {p_disc_id_x: "X", p_disc_id_y: "Y"},
                        "sub": {s_disc_id_a: "A", s_disc_id_b: "B"}}

        # Subscriber: subscribe session A & B wait for service discovery
        # Number of results on each session should be exactly 2
        results_a = {}
        for i in range(2):
            event = autils.wait_for_event(s_dut, autils.decorate_event(
                aconsts.SESSION_CB_ON_SERVICE_DISCOVERED, s_disc_id_a))
            results_a[
                bytes(event["data"][
                          aconsts.SESSION_CB_KEY_SERVICE_SPECIFIC_INFO]).decode('utf-8')] = event
        autils.fail_on_event(s_dut, autils.decorate_event(
            aconsts.SESSION_CB_ON_SERVICE_DISCOVERED, s_disc_id_a))

        results_b = {}
        for i in range(2):
            event = autils.wait_for_event(s_dut, autils.decorate_event(
                aconsts.SESSION_CB_ON_SERVICE_DISCOVERED, s_disc_id_b))
            results_b[
                bytes(event["data"][
                          aconsts.SESSION_CB_KEY_SERVICE_SPECIFIC_INFO]).decode('utf-8')] = event
        autils.fail_on_event(s_dut, autils.decorate_event(
            aconsts.SESSION_CB_ON_SERVICE_DISCOVERED, s_disc_id_b))

        s_a_peer_id_for_p_x = results_a[X_SERVICE_SSI]["data"][aconsts.SESSION_CB_KEY_PEER_ID]
        s_a_peer_id_for_p_y = results_a[Y_SERVICE_SSI]["data"][aconsts.SESSION_CB_KEY_PEER_ID]
        s_b_peer_id_for_p_x = results_b[X_SERVICE_SSI]["data"][aconsts.SESSION_CB_KEY_PEER_ID]
        s_b_peer_id_for_p_y = results_b[Y_SERVICE_SSI]["data"][aconsts.SESSION_CB_KEY_PEER_ID]

        # Message exchange between Publisher and Subscribe
        self.exchange_messages(p_dut, p_disc_id_x,
                               s_dut, s_disc_id_a, s_a_peer_id_for_p_x, session_name)

        self.exchange_messages(p_dut, p_disc_id_x,
                               s_dut, s_disc_id_b, s_b_peer_id_for_p_x, session_name)

        self.exchange_messages(p_dut, p_disc_id_y,
                               s_dut, s_disc_id_a, s_a_peer_id_for_p_y, session_name)

        self.exchange_messages(p_dut, p_disc_id_y,
                               s_dut, s_disc_id_b, s_b_peer_id_for_p_y, session_name)

        # Check no more messages
        time.sleep(autils.EVENT_TIMEOUT)
        autils.verify_no_more_events(p_dut, timeout=0)
        autils.verify_no_more_events(s_dut, timeout=0)

        ##########################################################

    def test_multiple_concurrent_services_diff_ssi_unsolicited_passive(self):
        """Multi service test on same service name but different Service Specific Info
    - Unsolicited publish
    - Passive subscribe
    """
        self.run_multiple_concurrent_services_same_name_diff_ssi(
            type_x=[aconsts.PUBLISH_TYPE_UNSOLICITED, aconsts.SUBSCRIBE_TYPE_PASSIVE],
            type_y=[aconsts.PUBLISH_TYPE_UNSOLICITED, aconsts.SUBSCRIBE_TYPE_PASSIVE])

    def test_multiple_concurrent_services_diff_ssi_solicited_active(self):
        """Multi service test on same service name but different Service Specific Info
    - Solicited publish
    - Active subscribe
    """
        self.run_multiple_concurrent_services_same_name_diff_ssi(
            type_x=[aconsts.PUBLISH_TYPE_SOLICITED, aconsts.SUBSCRIBE_TYPE_ACTIVE],
            type_y=[aconsts.PUBLISH_TYPE_SOLICITED, aconsts.SUBSCRIBE_TYPE_ACTIVE])
>>>>>>> ab6406fa
<|MERGE_RESOLUTION|>--- conflicted
+++ resolved
@@ -1070,9 +1070,6 @@
                 pub_service_name, aconsts.PUBLISH_TYPE_UNSOLICITED),
             s_config=autils.create_discovery_config(
                 sub_service_name, aconsts.SUBSCRIBE_TYPE_PASSIVE),
-<<<<<<< HEAD
-            device_startup_offset=self.device_startup_offset)
-=======
             device_startup_offset=self.device_startup_offset)
 
     ##########################################################
@@ -1262,5 +1259,4 @@
     """
         self.run_multiple_concurrent_services_same_name_diff_ssi(
             type_x=[aconsts.PUBLISH_TYPE_SOLICITED, aconsts.SUBSCRIBE_TYPE_ACTIVE],
-            type_y=[aconsts.PUBLISH_TYPE_SOLICITED, aconsts.SUBSCRIBE_TYPE_ACTIVE])
->>>>>>> ab6406fa
+            type_y=[aconsts.PUBLISH_TYPE_SOLICITED, aconsts.SUBSCRIBE_TYPE_ACTIVE])