--- conflicted
+++ resolved
@@ -15,12 +15,9 @@
 #   limitations under the License.
 
 import pprint
-<<<<<<< HEAD
-=======
 import queue
 import re
 import threading
->>>>>>> 41fda3af
 import time
 
 import acts.base_test
@@ -80,6 +77,8 @@
             self.iperf_server = self.iperf_servers[0]
         if hasattr(self, 'iperf_server'):
             self.iperf_server.start()
+            if(len(self.iperf_servers) > 1):
+                self.iperf_servers[1].start()
 
     def setup_test(self):
         self.dut.droid.wakeLockAcquireBright()
@@ -100,13 +99,15 @@
         wutils.reset_wifi(self.dut)
         if hasattr(self, 'iperf_server'):
             self.iperf_server.stop()
+            if(len(self.iperf_servers) > 1):
+                self.iperf_servers[1].stop()
         if "AccessPoint" in self.user_params:
             del self.user_params["reference_networks"]
             del self.user_params["open_network"]
 
     """Helper Functions"""
 
-    def scan_and_connect_by_ssid(self, network):
+    def scan_and_connect_by_ssid(self, ad, network):
         """Scan for network and connect using network information.
 
         Args:
@@ -114,9 +115,8 @@
 
         """
         ssid = network[WifiEnums.SSID_KEY]
-        wutils.start_wifi_connection_scan_and_ensure_network_found(self.dut,
-            ssid)
-        wutils.wifi_connect(self.dut, network, num_of_tries=3)
+        wutils.start_wifi_connection_scan_and_ensure_network_found(ad, ssid)
+        wutils.wifi_connect(ad, network, num_of_tries=3)
 
     def scan_and_connect_by_id(self, network, net_id):
         """Scan for network and connect using network id.
@@ -217,8 +217,6 @@
         finally:
             pass
 
-<<<<<<< HEAD
-=======
     def run_long_traffic(self, sec, args, q):
         try:
             # Start IPerf traffic
@@ -343,7 +341,6 @@
         raise signals.TestPass(details="", extras={"Total Hours":"1",
             "Seconds Run":"%d" %total_time})
 
->>>>>>> 41fda3af
     """Tests"""
 
     @test_tracker_info(uuid="cd0016c6-58cf-4361-b551-821c0b8d2554")
@@ -446,41 +443,6 @@
                4. Verify no WiFi disconnects/data interruption.
 
         """
-<<<<<<< HEAD
-        try:
-            self.scan_and_connect_by_ssid(self.wpa_5g)
-            # Start IPerf traffic from server to phone.
-            # Download data for 5 hours.
-            sec = self.stress_hours * 60 * 60
-            args = "-p {} -t {} -R".format(self.iperf_server.port, sec)
-            self.log.info("Running iperf client {}".format(args))
-            start_time = time.time()
-            result, data = self.dut.run_iperf_client(self.iperf_server_address,
-                args, timeout=sec+1)
-            if not result:
-                self.log.debug("Error occurred in iPerf traffic.")
-                start_time = time.time()
-                self.run_ping(sec)
-            # Start IPerf traffic from phone to server.
-            # Upload data for 5 hours.
-            args = "-p {} -t {}".format(self.iperf_server.port, sec)
-            self.log.info("Running iperf client {}".format(args))
-            result, data = self.dut.run_iperf_client(self.iperf_server_address,
-                args, timeout=sec+1)
-            if not result:
-                self.log.debug("Error occurred in iPerf traffic.")
-                self.run_ping(sec)
-        except:
-            total_time = time.time() - start_time
-            raise signals.TestFailure("Network long-connect failed."
-                "WiFi State = %d" %self.dut.droid.wifiCheckState(),
-                extras={"Total Hours":"%d" %self.stress_hours,
-                    "Seconds Run":"%d" %total_time})
-        total_time = time.time() - start_time
-        self.log.debug("WiFi state = %d" %self.dut.droid.wifiCheckState())
-        raise signals.TestPass(details="", extras={"Total Hours":"%d" %
-            self.stress_hours, "Seconds Run":"%d" %total_time})
-=======
         self._test_stress_connect_long_traffic(self.wpa_5g)
 
     @test_tracker_info(uuid="f4751895-0529-4f0f-8eec-c64bcb67c59e")
@@ -493,7 +455,6 @@
                3. Verify no WiFi disconnects/data interruption.
         """
         self._test_stress_youtube(self.wpa_2g)
->>>>>>> 41fda3af
 
     @test_tracker_info(uuid="591d257d-9477-4a89-a220-5715c93a76a7")
     def test_stress_youtube_5g(self):
@@ -505,29 +466,6 @@
                3. Verify no WiFi disconnects/data interruption.
 
         """
-<<<<<<< HEAD
-        # List of Youtube 4K videos.
-        videos = ["https://www.youtube.com/watch?v=TKmGU77INaM",
-                  "https://www.youtube.com/watch?v=WNCl-69POro",
-                  "https://www.youtube.com/watch?v=dVkK36KOcqs",
-                  "https://www.youtube.com/watch?v=0wCC3aLXdOw",
-                  "https://www.youtube.com/watch?v=rN6nlNC9WQA",
-                  "https://www.youtube.com/watch?v=U--7hxRNPvk"]
-        try:
-            self.scan_and_connect_by_ssid(self.wpa_5g)
-            start_time = time.time()
-            for video in videos:
-                self.start_youtube_video(url=video, secs=10*60)
-        except:
-            total_time = time.time() - start_time
-            raise signals.TestFailure("The youtube stress test has failed."
-                "WiFi State = %d" %self.dut.droid.wifiCheckState(),
-                extras={"Total Hours":"1", "Seconds Run":"%d" %total_time})
-        total_time = time.time() - start_time
-        self.log.debug("WiFi state = %d" %self.dut.droid.wifiCheckState())
-        raise signals.TestPass(details="", extras={"Total Hours":"1",
-            "Seconds Run":"%d" %total_time})
-=======
         self._test_stress_youtube(self.wpa_5g)
 
     @test_tracker_info(uuid="7106efbe-f4cc-4b16-9a25-b6f2573e516b")
@@ -581,7 +519,6 @@
                4. Verify no WiFi disconnects/data interruption.
         """
         self._test_stress_connect_long_traffic_weak_signal(self.wpa_5g)
->>>>>>> 41fda3af
 
     @test_tracker_info(uuid="d367c83e-5b00-4028-9ed8-f7b875997d13")
     def test_stress_wifi_failover(self):
@@ -677,7 +614,7 @@
         AP1_network = self.reference_networks[0]["5g"]
         AP2_network = self.reference_networks[1]["5g"]
         wutils.set_attns(self.attenuators, "AP1_on_AP2_off")
-        self.scan_and_connect_by_ssid(AP1_network)
+        self.scan_and_connect_by_ssid(self.dut, AP1_network)
         # Reduce iteration to half because each iteration does two roams.
         for count in range(int(self.stress_count/2)):
             self.log.info("Roaming iteration %d, from %s to %s", count,
