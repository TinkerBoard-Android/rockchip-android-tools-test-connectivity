#!/usr/bin/env python3
#
#   Copyright 2016 - The Android Open Source Project
#
#   Licensed under the Apache License, Version 2.0 (the "License");
#   you may not use this file except in compliance with the License.
#   You may obtain a copy of the License at
#
#       http://www.apache.org/licenses/LICENSE-2.0
#
#   Unless required by applicable law or agreed to in writing, software
#   distributed under the License is distributed on an "AS IS" BASIS,
#   WITHOUT WARRANTIES OR CONDITIONS OF ANY KIND, either express or implied.
#   See the License for the specific language governing permissions and
#   limitations under the License.

import logging
import time
import unittest

import mock

from acts import utils
from acts import signals
from acts.controllers.adb_lib.error import AdbError
from acts.controllers.android_device import AndroidDevice
from acts.controllers.fuchsia_device import FuchsiaDevice
from acts.controllers.utils_lib.ssh.connection import SshConnection
from acts.libs.proc import job

PROVISIONED_STATE_GOOD = 1

MOCK_IP_ADDRESSES = """eno1 100.127.110.79
eno1 2401:fa00:480:7a00:8d4f:85ff:cc5c:787e
eno1 2401:fa00:480:7a00:459:b993:fcbf:1419
eno1 fe80::c66d:3c75:2cec:1d72
enx00e04c000d06 192.168.42.220
enx00e04c000d06 fe80::2c68:f1b7:eaaa:52e7"""

MOCK_IFCONFIG_OUTPUT = """eno1: flags=4163<UP,BROADCAST,RUNNING,MULTICAST>  mtu 1500
        inet 100.127.110.79  netmask 255.255.255.0  broadcast 100.127.110.255
        inet6 2401:fa00:480:7a00:8d4f:85ff:cc5c:787e  prefixlen 64  scopeid 0x0<global>
        inet6 fe80::c66d:3c75:2cec:1d72  prefixlen 64  scopeid 0x20<link>
        inet6 2401:fa00:480:7a00:459:b993:fcbf:1419  prefixlen 64  scopeid 0x0<global>
        ether 54:b2:03:13:36:05  txqueuelen 1000  (Ethernet)
        RX packets 32943262  bytes 13324306863 (13.3 GB)
        RX errors 669  dropped 0  overruns 0  frame 669
        TX packets 4778580  bytes 3012041798 (3.0 GB)
        TX errors 0  dropped 0 overruns 0  carrier 0  collisions 0
        device interrupt 16  memory 0xdf200000-df220000

enx00e04c000d06: flags=4163<UP,BROADCAST,RUNNING,MULTICAST>  mtu 1500
        inet 192.168.42.220  netmask 255.255.255.0  broadcast 192.168.42.255
        inet6 fe80::2c68:f1b7:eaaa:52e7  prefixlen 64  scopeid 0x20<link>
        ether 00:e0:4c:00:0d:06  txqueuelen 1000  (Ethernet)
        RX packets 10212416  bytes 3204008175 (3.2 GB)
        RX errors 0  dropped 0  overruns 0  frame 0
        TX packets 9868425  bytes 5641667955 (5.6 GB)
        TX errors 0  dropped 0 overruns 0  carrier 0  collisions 0

lo: flags=73<UP,LOOPBACK,RUNNING>  mtu 65536
        inet 127.0.0.1  netmask 255.0.0.0
        inet6 ::1  prefixlen 128  scopeid 0x10<host>
        loop  txqueuelen 1000  (Local Loopback)
        RX packets 42779835  bytes 6144028882 (6.1 GB)
        RX errors 0  dropped 0  overruns 0  frame 0
        TX packets 42779835  bytes 6144028882 (6.1 GB)
        TX errors 0  dropped 0 overruns 0  carrier 0  collisions 0

"""

FUCHSIA_INTERFACES = {
    'id':
    '1',
    'result': [{
        'features':
        4,
        'filepath':
        '[none]',
        'id':
        1,
        'ipv4_addresses': [[127, 0, 0, 1]],
        'ipv6_addresses': [[0, 0, 0, 0, 0, 0, 0, 0, 0, 0, 0, 0, 0, 0, 0, 1]],
        'is_administrative_status_enabled':
        True,
        'is_physical_status_up':
        True,
        'mac': [0, 0, 0, 0, 0, 0],
        'mtu':
        65536,
        'name':
        'lo',
        'topopath':
        'loopback'
    }, {
        'features':
        0,
        'filepath':
        '/dev/class/ethernet/000',
        'id':
        2,
        'ipv4_addresses': [[100, 127, 110, 79]],
        'ipv6_addresses':
        [[254, 128, 0, 0, 0, 0, 0, 0, 198, 109, 60, 117, 44, 236, 29, 114],
         [36, 1, 250, 0, 4, 128, 122, 0, 141, 79, 133, 255, 204, 92, 120, 126],
         [36, 1, 250, 0, 4, 128, 122, 0, 4, 89, 185, 147, 252, 191, 20, 25]],
        'is_administrative_status_enabled':
        True,
        'is_physical_status_up':
        True,
        'mac': [0, 224, 76, 5, 76, 229],
        'mtu':
        1514,
        'name':
        'eno1',
        'topopath':
        '@/dev/xhci/xhci/usb-bus/001/001/ifc-000/usb-cdc-ecm/ethernet'
    }, {
        'features':
        1,
        'filepath':
        '/dev/class/ethernet/001',
        'id':
        3,
        'ipv4_addresses': [],
        'ipv6_addresses':
        [[254, 128, 0, 0, 0, 0, 0, 0, 96, 255, 93, 96, 52, 253, 253, 243],
         [254, 128, 0, 0, 0, 0, 0, 0, 70, 7, 11, 255, 254, 118, 126, 192]],
        'is_administrative_status_enabled':
        False,
        'is_physical_status_up':
        False,
        'mac': [68, 7, 11, 118, 126, 192],
        'mtu':
        1500,
        'name':
        'wlanxc0',
        'topopath':
        '@/dev/wifi/wlanphy/wlanif-client/wlan-ethernet/ethernet'
    }],
    'error':
    None
}

CORRECT_FULL_IP_LIST = {
    'ipv4_private': [],
    'ipv4_public': ['100.127.110.79'],
    'ipv6_link_local': ['fe80::c66d:3c75:2cec:1d72'],
    'ipv6_private_local': [],
    'ipv6_public': [
        '2401:fa00:480:7a00:8d4f:85ff:cc5c:787e',
        '2401:fa00:480:7a00:459:b993:fcbf:1419'
    ]
}

CORRECT_EMPTY_IP_LIST = {
    'ipv4_private': [],
    'ipv4_public': [],
    'ipv6_link_local': [],
    'ipv6_private_local': [],
    'ipv6_public': []
}

FUCHSIA_INIT_SERVER = ('acts.controllers.fuchsia_device.FuchsiaDevice.'
                       'init_server_connection')
FUCHSIA_NETSTACK_LIST_INTERFACES = (
    'acts.controllers.'
    'fuchsia_lib.netstack.netstack_lib.'
    'FuchsiaNetstackLib.netstackListInterfaces')
FUCHSIA_INIT_NETSTACK = ('acts.controllers.fuchsia_lib.netstack.'
                         'netstack_lib.FuchsiaNetstackLib.init')


class ByPassSetupWizardTests(unittest.TestCase):
    """This test class for unit testing acts.utils.bypass_setup_wizard."""

    def test_start_standing_subproc(self):
        with self.assertRaisesRegex(utils.ActsUtilsError,
                                    'Process .* has terminated'):
            utils.start_standing_subprocess('sleep 0', check_health_delay=0.1)

    def test_stop_standing_subproc(self):
        p = utils.start_standing_subprocess('sleep 0')
        time.sleep(0.1)
        with self.assertRaisesRegex(utils.ActsUtilsError,
                                    'Process .* has terminated'):
            utils.stop_standing_subprocess(p)

    @mock.patch('time.sleep')
    def test_bypass_setup_wizard_no_complications(self, _):
        ad = mock.Mock()
        ad.adb.shell.side_effect = [
            # Return value for SetupWizardExitActivity
            BypassSetupWizardReturn.NO_COMPLICATIONS,
            # Return value for device_provisioned
            PROVISIONED_STATE_GOOD,
        ]
        ad.adb.return_state = BypassSetupWizardReturn.NO_COMPLICATIONS
        self.assertTrue(utils.bypass_setup_wizard(ad))
        self.assertFalse(
            ad.adb.root_adb.called,
            'The root command should not be called if there are no '
            'complications.')

    @mock.patch('time.sleep')
    def test_bypass_setup_wizard_unrecognized_error(self, _):
        ad = mock.Mock()
        ad.adb.shell.side_effect = [
            # Return value for SetupWizardExitActivity
            BypassSetupWizardReturn.UNRECOGNIZED_ERR,
            # Return value for device_provisioned
            PROVISIONED_STATE_GOOD,
        ]
        with self.assertRaises(AdbError):
            utils.bypass_setup_wizard(ad)
        self.assertFalse(
            ad.adb.root_adb.called,
            'The root command should not be called if we do not have a '
            'codepath for recovering from the failure.')

    @mock.patch('time.sleep')
    def test_bypass_setup_wizard_need_root_access(self, _):
        ad = mock.Mock()
        ad.adb.shell.side_effect = [
            # Return value for SetupWizardExitActivity
            BypassSetupWizardReturn.ROOT_ADB_NO_COMP,
            # Return value for rooting the device
            BypassSetupWizardReturn.NO_COMPLICATIONS,
            # Return value for device_provisioned
            PROVISIONED_STATE_GOOD
        ]

        utils.bypass_setup_wizard(ad)

        self.assertTrue(
            ad.adb.root_adb_called,
            'The command required root access, but the device was never '
            'rooted.')

    @mock.patch('time.sleep')
    def test_bypass_setup_wizard_need_root_already_skipped(self, _):
        ad = mock.Mock()
        ad.adb.shell.side_effect = [
            # Return value for SetupWizardExitActivity
            BypassSetupWizardReturn.ROOT_ADB_SKIPPED,
            # Return value for SetupWizardExitActivity after root
            BypassSetupWizardReturn.ALREADY_BYPASSED,
            # Return value for device_provisioned
            PROVISIONED_STATE_GOOD
        ]
        self.assertTrue(utils.bypass_setup_wizard(ad))
        self.assertTrue(ad.adb.root_adb_called)

    @mock.patch('time.sleep')
    def test_bypass_setup_wizard_root_access_still_fails(self, _):
        ad = mock.Mock()
        ad.adb.shell.side_effect = [
            # Return value for SetupWizardExitActivity
            BypassSetupWizardReturn.ROOT_ADB_FAILS,
            # Return value for SetupWizardExitActivity after root
            BypassSetupWizardReturn.UNRECOGNIZED_ERR,
            # Return value for device_provisioned
            PROVISIONED_STATE_GOOD
        ]

        with self.assertRaises(AdbError):
            utils.bypass_setup_wizard(ad)
        self.assertTrue(ad.adb.root_adb_called)


class BypassSetupWizardReturn:
    # No complications. Bypass works the first time without issues.
    NO_COMPLICATIONS = (
        'Starting: Intent { cmp=com.google.android.setupwizard/'
        '.SetupWizardExitActivity }')

    # Fail with doesn't need to be skipped/was skipped already.
    ALREADY_BYPASSED = AdbError('', 'ADB_CMD_OUTPUT:0', 'Error type 3\n'
                                'Error: Activity class', 1)
    # Fail with different error.
    UNRECOGNIZED_ERR = AdbError('', 'ADB_CMD_OUTPUT:0', 'Error type 4\n'
                                'Error: Activity class', 0)
    # Fail, get root access, then no complications arise.
    ROOT_ADB_NO_COMP = AdbError(
        '', 'ADB_CMD_OUTPUT:255', 'Security exception: Permission Denial: '
        'starting Intent { flg=0x10000000 '
        'cmp=com.google.android.setupwizard/'
        '.SetupWizardExitActivity } from null '
        '(pid=5045, uid=2000) not exported from uid '
        '10000', 0)
    # Even with root access, the bypass setup wizard doesn't need to be skipped.
    ROOT_ADB_SKIPPED = AdbError(
        '', 'ADB_CMD_OUTPUT:255', 'Security exception: Permission Denial: '
        'starting Intent { flg=0x10000000 '
        'cmp=com.google.android.setupwizard/'
        '.SetupWizardExitActivity } from null '
        '(pid=5045, uid=2000) not exported from '
        'uid 10000', 0)
    # Even with root access, the bypass setup wizard fails
    ROOT_ADB_FAILS = AdbError(
        '', 'ADB_CMD_OUTPUT:255',
        'Security exception: Permission Denial: starting Intent { '
        'flg=0x10000000 cmp=com.google.android.setupwizard/'
        '.SetupWizardExitActivity } from null (pid=5045, uid=2000) not '
        'exported from uid 10000', 0)


class ConcurrentActionsTest(unittest.TestCase):
    """Tests acts.utils.run_concurrent_actions and related functions."""

    @staticmethod
    def function_returns_passed_in_arg(arg):
        return arg

    @staticmethod
    def function_raises_passed_in_exception_type(exception_type):
        raise exception_type

    def test_run_concurrent_actions_no_raise_returns_proper_return_values(
        self):
        """Tests run_concurrent_actions_no_raise returns in the correct order.

        Each function passed into run_concurrent_actions_no_raise returns the
        values returned from each individual callable in the order passed in.
        """
        ret_values = utils.run_concurrent_actions_no_raise(
            lambda: self.function_returns_passed_in_arg('ARG1'),
            lambda: self.function_returns_passed_in_arg('ARG2'),
            lambda: self.function_returns_passed_in_arg('ARG3'))

        self.assertEqual(len(ret_values), 3)
        self.assertEqual(ret_values[0], 'ARG1')
        self.assertEqual(ret_values[1], 'ARG2')
        self.assertEqual(ret_values[2], 'ARG3')

    def test_run_concurrent_actions_no_raise_returns_raised_exceptions(self):
        """Tests run_concurrent_actions_no_raise returns raised exceptions.

        Instead of allowing raised exceptions to be raised in the main thread,
        this function should capture the exception and return them in the slot
        the return value should have been returned in.
        """
        ret_values = utils.run_concurrent_actions_no_raise(
            lambda: self.function_raises_passed_in_exception_type(IndexError),
            lambda: self.function_raises_passed_in_exception_type(KeyError))

        self.assertEqual(len(ret_values), 2)
        self.assertEqual(ret_values[0].__class__, IndexError)
        self.assertEqual(ret_values[1].__class__, KeyError)

    def test_run_concurrent_actions_returns_proper_return_values(self):
        """Tests run_concurrent_actions returns in the correct order.

        Each function passed into run_concurrent_actions returns the values
        returned from each individual callable in the order passed in.
        """

        ret_values = utils.run_concurrent_actions(
            lambda: self.function_returns_passed_in_arg('ARG1'),
            lambda: self.function_returns_passed_in_arg('ARG2'),
            lambda: self.function_returns_passed_in_arg('ARG3'))

        self.assertEqual(len(ret_values), 3)
        self.assertEqual(ret_values[0], 'ARG1')
        self.assertEqual(ret_values[1], 'ARG2')
        self.assertEqual(ret_values[2], 'ARG3')

    def test_run_concurrent_actions_raises_exceptions(self):
        """Tests run_concurrent_actions raises exceptions from given actions."""
        with self.assertRaises(KeyError):
            utils.run_concurrent_actions(
                lambda: self.function_returns_passed_in_arg('ARG1'), lambda:
                self.function_raises_passed_in_exception_type(KeyError))

    def test_test_concurrent_actions_raises_non_test_failure(self):
        """Tests test_concurrent_actions raises the given exception."""
        with self.assertRaises(KeyError):
            utils.test_concurrent_actions(
                lambda: self.function_raises_passed_in_exception_type(KeyError
                                                                      ),
                failure_exceptions=signals.TestFailure)

    def test_test_concurrent_actions_raises_test_failure(self):
        """Tests test_concurrent_actions raises the given exception."""
        with self.assertRaises(signals.TestFailure):
            utils.test_concurrent_actions(
                lambda: self.function_raises_passed_in_exception_type(KeyError
                                                                      ),
                failure_exceptions=KeyError)


class SuppressLogOutputTest(unittest.TestCase):
    """Tests SuppressLogOutput"""

    def test_suppress_log_output(self):
        """Tests that the SuppressLogOutput context manager removes handlers
        of the specified levels upon entry and re-adds handlers upon exit.
        """
        handlers = [
            logging.NullHandler(level=lvl)
            for lvl in (logging.DEBUG, logging.INFO, logging.ERROR)
        ]
        log = logging.getLogger('test_log')
        for handler in handlers:
            log.addHandler(handler)
        with utils.SuppressLogOutput(log, [logging.INFO, logging.ERROR]):
            self.assertTrue(
                any(handler.level == logging.DEBUG
                    for handler in log.handlers))
            self.assertFalse(
                any(handler.level in (logging.INFO, logging.ERROR)
                    for handler in log.handlers))
        self.assertCountEqual(handlers, log.handlers)


class IpAddressUtilTest(unittest.TestCase):

    def test_positive_ipv4_normal_address(self):
        ip_address = "192.168.1.123"
        self.assertTrue(utils.is_valid_ipv4_address(ip_address))

    def test_positive_ipv4_any_address(self):
        ip_address = "0.0.0.0"
        self.assertTrue(utils.is_valid_ipv4_address(ip_address))

    def test_positive_ipv4_broadcast(self):
        ip_address = "255.255.255.0"
        self.assertTrue(utils.is_valid_ipv4_address(ip_address))

    def test_negative_ipv4_with_ipv6_address(self):
        ip_address = "fe80::f693:9fff:fef4:1ac"
        self.assertFalse(utils.is_valid_ipv4_address(ip_address))

    def test_negative_ipv4_with_invalid_string(self):
        ip_address = "fdsafdsafdsafdsf"
        self.assertFalse(utils.is_valid_ipv4_address(ip_address))

    def test_negative_ipv4_with_invalid_number(self):
        ip_address = "192.168.500.123"
        self.assertFalse(utils.is_valid_ipv4_address(ip_address))

    def test_positive_ipv6(self):
        ip_address = 'fe80::f693:9fff:fef4:1ac'
        self.assertTrue(utils.is_valid_ipv6_address(ip_address))

    def test_positive_ipv6_link_local(self):
        ip_address = 'fe80::'
        self.assertTrue(utils.is_valid_ipv6_address(ip_address))

    def test_negative_ipv6_with_ipv4_address(self):
        ip_address = '192.168.1.123'
        self.assertFalse(utils.is_valid_ipv6_address(ip_address))

    def test_negative_ipv6_invalid_characters(self):
        ip_address = 'fe80:jkyr:f693:9fff:fef4:1ac'
        self.assertFalse(utils.is_valid_ipv6_address(ip_address))

    def test_negative_ipv6_invalid_string(self):
        ip_address = 'fdsafdsafdsafdsf'
        self.assertFalse(utils.is_valid_ipv6_address(ip_address))

    @mock.patch('acts.libs.proc.job.run')
    def test_local_get_interface_ip_addresses_full(self, job_mock):
        job_mock.side_effect = [
            job.Result(stdout=bytes(MOCK_IP_ADDRESSES, 'utf-8'),
                       encoding='utf-8'),
            job.Result(stdout=bytes(MOCK_IFCONFIG_OUTPUT, 'utf-8'),
                       encoding='utf-8')
        ]
        self.assertEqual(utils.get_interface_ip_addresses(job, 'eno1'),
                         CORRECT_FULL_IP_LIST)

    @mock.patch('acts.libs.proc.job.run')
    def test_local_get_interface_ip_addresses_empty(self, job_mock):
        job_mock.side_effect = [
            job.Result(stdout=bytes(MOCK_IP_ADDRESSES, 'utf-8'),
                       encoding='utf-8'),
            job.Result(stdout=bytes(MOCK_IFCONFIG_OUTPUT, 'utf-8'),
                       encoding='utf-8')
        ]
        self.assertEqual(utils.get_interface_ip_addresses(job, 'wlan1'),
                         CORRECT_EMPTY_IP_LIST)

    @mock.patch('acts.controllers.utils_lib.ssh.connection.SshConnection.run')
    def test_ssh_get_interface_ip_addresses_full(self, ssh_mock):
        ssh_mock.side_effect = [
            job.Result(stdout=bytes(MOCK_IP_ADDRESSES, 'utf-8'),
                       encoding='utf-8'),
            job.Result(stdout=bytes(MOCK_IFCONFIG_OUTPUT, 'utf-8'),
                       encoding='utf-8')
        ]
        self.assertEqual(
            utils.get_interface_ip_addresses(SshConnection('mock_settings'),
                                             'eno1'), CORRECT_FULL_IP_LIST)

    @mock.patch('acts.controllers.utils_lib.ssh.connection.SshConnection.run')
    def test_ssh_get_interface_ip_addresses_empty(self, ssh_mock):
        ssh_mock.side_effect = [
            job.Result(stdout=bytes(MOCK_IP_ADDRESSES, 'utf-8'),
                       encoding='utf-8'),
            job.Result(stdout=bytes(MOCK_IFCONFIG_OUTPUT, 'utf-8'),
                       encoding='utf-8')
        ]
        self.assertEqual(
            utils.get_interface_ip_addresses(SshConnection('mock_settings'),
                                             'wlan1'), CORRECT_EMPTY_IP_LIST)

    @mock.patch('acts.controllers.adb.AdbProxy.shell')
    def test_android_get_interface_ip_addresses_full(self, adb_mock):
<<<<<<< HEAD
        adb_mock.side_effect = [MOCK_IP_ADDRESSES, MOCK_IFCONFIG_OUTPUT]
        self.assertTrue(
            utils.get_interface_ip_addresses(AndroidDevice(), 'eno1') ==
=======
        adb_mock().shell.side_effect = [
            MOCK_IP_ADDRESSES, MOCK_IFCONFIG_OUTPUT
        ]
        self.assertEqual(
            utils.get_interface_ip_addresses(AndroidDevice(), 'eno1'),
>>>>>>> 233a8d89
            CORRECT_FULL_IP_LIST)

    @mock.patch('acts.controllers.adb.AdbProxy.shell')
    def test_android_get_interface_ip_addresses_empty(self, adb_mock):
<<<<<<< HEAD
        adb_mock.side_effect = [MOCK_IP_ADDRESSES, MOCK_IFCONFIG_OUTPUT]
        self.assertTrue(
            utils.get_interface_ip_addresses(AndroidDevice(), 'wlan1') ==
=======
        adb_mock().shell.side_effect = [
            MOCK_IP_ADDRESSES, MOCK_IFCONFIG_OUTPUT
        ]
        self.assertEqual(
            utils.get_interface_ip_addresses(AndroidDevice(), 'wlan1'),
>>>>>>> 233a8d89
            CORRECT_EMPTY_IP_LIST)

    @mock.patch(FUCHSIA_INIT_SERVER)
    @mock.patch(FUCHSIA_NETSTACK_LIST_INTERFACES)
    @mock.patch(FUCHSIA_INIT_NETSTACK)
    def test_fuchsia_get_interface_ip_addresses_full(self, init_mock,
                                                     list_interfaces_mock,
                                                     fuchsia_device_mock):
        init_mock.return_value = None
        list_interfaces_mock.return_value = FUCHSIA_INTERFACES
        fuchsia_device_mock.return_value = None
        self.assertEqual(
            utils.get_interface_ip_addresses(
                FuchsiaDevice({'ip': '192.168.1.1'}), 'eno1'),
            CORRECT_FULL_IP_LIST)

    @mock.patch(FUCHSIA_INIT_SERVER)
    @mock.patch(FUCHSIA_NETSTACK_LIST_INTERFACES)
    @mock.patch(FUCHSIA_INIT_NETSTACK)
    def test_fuchsia_get_interface_ip_addresses_empty(self, init_mock,
                                                      list_interfaces_mock,
                                                      fuchsia_device_mock):
        init_mock.return_value = None
        list_interfaces_mock.return_value = FUCHSIA_INTERFACES
        fuchsia_device_mock.return_value = None
        self.assertEqual(
            utils.get_interface_ip_addresses(
                FuchsiaDevice({'ip': '192.168.1.1'}), 'wlan1'),
            CORRECT_EMPTY_IP_LIST)


if __name__ == '__main__':
    unittest.main()<|MERGE_RESOLUTION|>--- conflicted
+++ resolved
@@ -507,32 +507,18 @@
 
     @mock.patch('acts.controllers.adb.AdbProxy.shell')
     def test_android_get_interface_ip_addresses_full(self, adb_mock):
-<<<<<<< HEAD
-        adb_mock.side_effect = [MOCK_IP_ADDRESSES, MOCK_IFCONFIG_OUTPUT]
-        self.assertTrue(
-            utils.get_interface_ip_addresses(AndroidDevice(), 'eno1') ==
-=======
         adb_mock().shell.side_effect = [
             MOCK_IP_ADDRESSES, MOCK_IFCONFIG_OUTPUT
         ]
         self.assertEqual(
             utils.get_interface_ip_addresses(AndroidDevice(), 'eno1'),
->>>>>>> 233a8d89
-            CORRECT_FULL_IP_LIST)
+           CORRECT_FULL_IP_LIST)
 
     @mock.patch('acts.controllers.adb.AdbProxy.shell')
     def test_android_get_interface_ip_addresses_empty(self, adb_mock):
-<<<<<<< HEAD
         adb_mock.side_effect = [MOCK_IP_ADDRESSES, MOCK_IFCONFIG_OUTPUT]
         self.assertTrue(
             utils.get_interface_ip_addresses(AndroidDevice(), 'wlan1') ==
-=======
-        adb_mock().shell.side_effect = [
-            MOCK_IP_ADDRESSES, MOCK_IFCONFIG_OUTPUT
-        ]
-        self.assertEqual(
-            utils.get_interface_ip_addresses(AndroidDevice(), 'wlan1'),
->>>>>>> 233a8d89
             CORRECT_EMPTY_IP_LIST)
 
     @mock.patch(FUCHSIA_INIT_SERVER)
