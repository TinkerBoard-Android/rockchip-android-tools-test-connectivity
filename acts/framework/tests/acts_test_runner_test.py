--- conflicted
+++ resolved
@@ -14,11 +14,6 @@
 #   See the License for the specific language governing permissions and
 #   limitations under the License.
 
-
-<<<<<<< HEAD
-__author__ = "angli@google.com"
-=======
->>>>>>> 610c1a13
 
 import mock
 import shutil
