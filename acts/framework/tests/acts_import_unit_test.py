#!/usr/bin/env python3
#
#   Copyright 2016 - The Android Open Source Project
#
#   Licensed under the Apache License, Version 2.0 (the "License");
#   you may not use this file except in compliance with the License.
#   You may obtain a copy of the License at
#
#       http://www.apache.org/licenses/LICENSE-2.0
#
#   Unless required by applicable law or agreed to in writing, software
#   distributed under the License is distributed on an "AS IS" BASIS,
#   WITHOUT WARRANTIES OR CONDITIONS OF ANY KIND, either express or implied.
#   See the License for the specific language governing permissions and
#   limitations under the License.

import os
import re
import sys
import uuid

if sys.version_info < (3, ):
    import warnings

    with warnings.catch_warnings():
        warnings.filterwarnings('ignore', category=PendingDeprecationWarning)
        import imp

    import importlib
    import unittest2 as unittest

    def import_module(name, path):
        return imp.load_source(name, path)

    def import_acts():
        return importlib.import_module('acts')
else:
    import importlib.machinery
    import unittest

    def import_module(name, path):
        return importlib.machinery.SourceFileLoader(name, path).load_module()

    def import_acts():
        return importlib.import_module('acts')


PY_FILE_REGEX = re.compile('.+\.py$')

BLACKLIST = [
    'acts/controllers/native.py',
    'acts/controllers/native_android_device.py',
    'acts/controllers/packet_sender.py',
<<<<<<< HEAD
    'acts/controllers/buds_lib/dev_utils/proto/gen/nanopb_pb2.py',
=======
>>>>>>> 226b04d7
    'acts/test_utils/wifi/ota_chamber.py',
    'acts/test_utils/wifi/wifi_performance_test_utils.py',
    'acts/test_utils/wifi/wifi_power_test_utils.py',
    'acts/test_utils/wifi/wifi_retail_ap.py',
    'acts/test_utils/bt/bt_power_test_utils.py',
    'acts/test_utils/coex/coex_test_utils.py',
    'acts/test_utils/tel/twilio_client.py',
    'acts/test_utils/bt/A2dpCodecBaseTest.py',
    'acts/test_utils/bt/BtRangeBaseTest.py',
    'tests/google/ble/beacon_tests/BeaconSwarmTest.py',
    'tests/google/bt/pts/BtCmdLineTest.py',
    'tests/google/bt/headphone_automation/SineWaveQualityTest.py',
    'tests/google/bt/audio_lab/BtChameleonTest.py',
    'tests/google/native/bt/BtNativeTest.py',
    'tests/google/wifi/WifiRvrTest.py',
    'tests/google/wifi/WifiStaApConcurrencyStressTest.py',
    'tests/google/wifi/WifiPasspointTest.py',
    'tests/google/wifi/WifiOtaTest.py',
    'tests/google/wifi/WifiRoamingPerformanceTest.py',
    'tests/google/wifi/WifiRssiTest.py',
    'tests/google/wifi/WifiPingTest.py',
    'tests/google/wifi/WifiThroughputStabilityTest.py',
    'tests/google/wifi/WifiSensitivityTest.py',
    'tests/google/wifi/WifiSoftApPerformanceTest.py',
    'tests/google/tel/live/TelLiveMobilityStressTest.py',
    'tests/google/tel/live/TelLiveNoSimTest.py',
    'tests/google/tel/live/TelLiveLockedSimTest.py',
    'tests/google/tel/live/TelLiveEmergencyTest.py',
    'tests/google/tel/live/TelLiveConnectivityMonitorTest.py',
    'tests/google/tel/live/TelLiveConnectivityMonitorMobilityTest.py',
    'tests/google/fuchsia/bt/FuchsiaCmdLineTest.py',
    'tests/google/fuchsia/bt/gatt/GattServerSetupTest.py',
    'tests/google/fuchsia/wlan/RebootStressTest.py',
]

BLACKLIST_DIRECTORIES = [
    'acts/test_utils/audio_analysis_lib/',
    'acts/test_utils/coex/',
    'acts/test_utils/power/',
    'tests/google/coex/',
    'tests/google/power/',
    'tests/google/bt/performance/'
]

BANNED_IMPORTS = ['mobly.controllers']


class ActsImportUnitTest(unittest.TestCase):
    """Test that all acts framework imports work."""

    def test_import_acts_successful(self):
        """Test that importing ACTS works."""
        acts = import_acts()
        self.assertIsNotNone(acts)

    def test_import_framework_and_tests_successful(self):
        """Dynamically test all imports from the framework and ACTS tests.
        Ensure that no imports of banned packages/modules took place."""
        acts = import_acts()
        if hasattr(acts, '__path__') and len(acts.__path__) > 0:
            acts_path = acts.__path__[0]
        else:
            acts_path = os.path.dirname(acts.__file__)
        tests_path = os.path.normpath(os.path.join(acts_path, '../../tests'))

        for base_dir in [acts_path, tests_path]:
            for root, _, files in os.walk(base_dir):
                for f in files:
                    full_path = os.path.join(root, f)
                    if (any(full_path.endswith(e) for e in BLACKLIST)
                            or any(e in full_path
                                   for e in BLACKLIST_DIRECTORIES)):
                        continue

                    path = os.path.relpath(os.path.join(root, f), os.getcwd())

                    if PY_FILE_REGEX.match(full_path):
                        with self.subTest(msg='import %s' % path):
                            fake_module_name = str(uuid.uuid4())
                            module = import_module(fake_module_name, path)
                            self.assertIsNotNone(module)

        # Suppress verbose output on assertion failure.
        self.longMessage = False

        for banned_import in BANNED_IMPORTS:
            self.assertNotIn(banned_import, sys.modules,
                             'Attempted to import the banned package/module '
                             '%s.' % banned_import)


if __name__ == '__main__':
    unittest.main()<|MERGE_RESOLUTION|>--- conflicted
+++ resolved
@@ -51,10 +51,6 @@
     'acts/controllers/native.py',
     'acts/controllers/native_android_device.py',
     'acts/controllers/packet_sender.py',
-<<<<<<< HEAD
-    'acts/controllers/buds_lib/dev_utils/proto/gen/nanopb_pb2.py',
-=======
->>>>>>> 226b04d7
     'acts/test_utils/wifi/ota_chamber.py',
     'acts/test_utils/wifi/wifi_performance_test_utils.py',
     'acts/test_utils/wifi/wifi_power_test_utils.py',
