--- conflicted
+++ resolved
@@ -32,13 +32,8 @@
     'numpy',
     'pyserial',
     'pyyaml>=5.1',
-<<<<<<< HEAD
     'tzlocal',
-    'shellescape>=3.4.1',
     'protobuf>=3.11.3',
-=======
-    'protobuf',
->>>>>>> dfbc893c
     'retry',
     'requests',
     'scapy',
