#!/usr/bin/env python3
#
# Copyright 2017 - The Android Open Source Project
#
# Licensed under the Apache License, Version 2.0 (the "License");
# you may not use this file except in compliance with the License.
# You may obtain a copy of the License at
#
#     http://www.apache.org/licenses/LICENSE-2.0
#
# Unless required by applicable law or agreed to in writing, software
# distributed under the License is distributed on an "AS IS" BASIS,
# WITHOUT WARRANTIES OR CONDITIONS OF ANY KIND, either express or implied.
# See the License for the specific language governing permissions and
# limitations under the License.
from distutils import cmd
from distutils import log
import subprocess
import os
import shutil
import setuptools
from setuptools.command import test
import sys

install_requires = [
    'backoff',
    # Future needs to have a newer version that contains urllib.
    'future>=0.16.0',
    # Latest version of mock (4.0.0b) causes a number of compatibility issues with ACTS unit tests
    # b/148695846, b/148814743
    'mock==3.0.5',
    # b/157117302: python3.5 is not supported by NumPy 1.19+
    'numpy<=1.18.1',
    # b/157117302: python3.5 is not supported by SciPy 1.5.0+ (Monsoon dependency)
    'scipy==1.4.1',
    'pyserial',
    'pyyaml>=5.1',
<<<<<<< HEAD
    'tzlocal',
    'protobuf>=3.11.3',
=======
    'protobuf>=3.14.0',
>>>>>>> be92f2c7
    'retry',
    'requests',
    'scapy',
    'pylibftdi',
    'xlsxwriter',
    'mobly>=1.10.0',
    'grpcio',
    'Monsoon',
    # paramiko-ng is needed vs paramiko as currently paramiko does not support
    # ed25519 ssh keys, which is what Fuchsia uses.
    'paramiko-ng',
    'dlipower',
    'zeroconf'
]

if sys.version_info < (3, ):
    install_requires.append('enum34')
    install_requires.append('statistics')
    # "futures" is needed for py2 compatibility and it only works in 2.7
    install_requires.append('futures')
    install_requires.append('py2-ipaddress')
    install_requires.append('subprocess32')

DEV_PACKAGES = ['shiv']

framework_dir = os.path.dirname(os.path.realpath(__file__))


class PyTest(test.test):
    """Class used to execute unit tests using PyTest. This allows us to execute
    unit tests without having to install the package.
    """
    def finalize_options(self):
        test.test.finalize_options(self)
        self.test_args = ['-x', "tests"]
        self.test_suite = True

    def run_tests(self):
        test_path = os.path.join(framework_dir,
                                 '../tests/meta/ActsUnitTest.py')
        result = subprocess.Popen('python3 %s' % test_path,
                                  stdout=sys.stdout,
                                  stderr=sys.stderr,
                                  shell=True)
        result.communicate()
        sys.exit(result.returncode)


class ActsInstallDependencies(cmd.Command):
    """Installs only required packages

    Installs all required packages for acts to work. Rather than using the
    normal install system which creates links with the python egg, pip is
    used to install the packages.
    """

    description = 'Install dependencies needed for acts to run on this machine.'
    user_options = []

    def initialize_options(self):
        pass

    def finalize_options(self):
        pass

    def run(self):
        install_args = [sys.executable, '-m', 'pip', 'install']
        subprocess.check_call(install_args + ['--upgrade', 'pip'])
        required_packages = self.distribution.install_requires

        for package in required_packages:
            self.announce('Installing %s...' % package, log.INFO)
            subprocess.check_call(install_args +
                                  ['-v', '--no-cache-dir', package])

        self.announce('Dependencies installed.')


class ActsUninstall(cmd.Command):
    """Acts uninstaller.

    Uninstalls acts from the current version of python. This will attempt to
    import acts from any of the python egg locations. If it finds an import
    it will use the modules file location to delete it. This is repeated until
    acts can no longer be imported and thus is uninstalled.
    """

    description = 'Uninstall acts from the local machine.'
    user_options = []

    def initialize_options(self):
        pass

    def finalize_options(self):
        pass

    def uninstall_acts_module(self, acts_module):
        """Uninstalls acts from a module.

        Args:
            acts_module: The acts module to uninstall.
        """
        for acts_install_dir in acts_module.__path__:
            self.announce('Deleting acts from: %s' % acts_install_dir,
                          log.INFO)
            shutil.rmtree(acts_install_dir)

    def run(self):
        """Entry point for the uninstaller."""
        # Remove the working directory from the python path. This ensures that
        # Source code is not accidentally targeted.
        if framework_dir in sys.path:
            sys.path.remove(framework_dir)

        if os.getcwd() in sys.path:
            sys.path.remove(os.getcwd())

        try:
            import acts as acts_module
        except ImportError:
            self.announce('Acts is not installed, nothing to uninstall.',
                          level=log.ERROR)
            return

        while acts_module:
            self.uninstall_acts_module(acts_module)
            try:
                del sys.modules['acts']
                import acts as acts_module
            except ImportError:
                acts_module = None

        self.announce('Finished uninstalling acts.')


def main():
    scripts = [
        os.path.join('acts', 'bin', 'act.py'),
        os.path.join('acts', 'bin', 'monsoon.py')
    ]
    # cd to framework directory so the correct package namespace is found
    os.chdir(framework_dir)
    setuptools.setup(name='acts',
                     version='0.9',
                     description='Android Comms Test Suite',
                     license='Apache2.0',
                     packages=setuptools.find_packages(),
                     include_package_data=True,
                     tests_require=['pytest'],
                     install_requires=install_requires,
                     extras_require={'dev': DEV_PACKAGES},
                     scripts=scripts,
                     cmdclass={
                         'test': PyTest,
                         'install_deps': ActsInstallDependencies,
                         'uninstall': ActsUninstall
                     },
                     url="http://www.android.com/")

    if {'-u', '--uninstall', 'uninstall'}.intersection(sys.argv):
        installed_scripts = [
            '/usr/local/bin/act.py', '/usr/local/bin/monsoon.py'
        ]
        for act_file in installed_scripts:
            if os.path.islink(act_file):
                os.unlink(act_file)
            elif os.path.exists(act_file):
                os.remove(act_file)


if __name__ == '__main__':
    main()<|MERGE_RESOLUTION|>--- conflicted
+++ resolved
@@ -35,12 +35,8 @@
     'scipy==1.4.1',
     'pyserial',
     'pyyaml>=5.1',
-<<<<<<< HEAD
     'tzlocal',
-    'protobuf>=3.11.3',
-=======
     'protobuf>=3.14.0',
->>>>>>> be92f2c7
     'retry',
     'requests',
     'scapy',
