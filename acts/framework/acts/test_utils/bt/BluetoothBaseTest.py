#!/usr/bin/env python3.4
#
#   Copyright 2016 - Google
#
#   Licensed under the Apache License, Version 2.0 (the "License");
#   you may not use this file except in compliance with the License.
#   You may obtain a copy of the License at
#
#       http://www.apache.org/licenses/LICENSE-2.0
#
#   Unless required by applicable law or agreed to in writing, software
#   distributed under the License is distributed on an "AS IS" BASIS,
#   WITHOUT WARRANTIES OR CONDITIONS OF ANY KIND, either express or implied.
#   See the License for the specific language governing permissions and
#   limitations under the License.
"""
    Base Class for Defining Common Bluetooth Test Functionality
"""

import os
import time
from acts import utils
from acts.base_test import BaseTestClass
from acts.controllers import android_device
from acts.test_utils.bt.bt_test_utils import (
    log_energy_info, reset_bluetooth, setup_multiple_devices_for_bt_test,
    take_btsnoop_logs)
<<<<<<< HEAD
=======
from acts.utils import sync_device_time

>>>>>>> 869c9c5d


class BluetoothBaseTest(BaseTestClass):
    def __init__(self, controllers):
        BaseTestClass.__init__(self, controllers)

    # Use for logging in the test cases to facilitate
    # faster log lookup and reduce ambiguity in logging.
    def bt_test_wrap(fn):
        def _safe_wrap_test_case(self, *args, **kwargs):
            test_id = "{}:{}:{}".format(self.__class__.__name__, fn.__name__,
                                        time.time())
            log_string = "[Test ID] {}".format(test_id)
            self.log.info(log_string)
            return fn(self, *args, **kwargs)

        return _safe_wrap_test_case

    def setup_class(self):
        for a in self.android_devices:
            sync_device_time(a)
        return setup_multiple_devices_for_bt_test(self.android_devices)

    def setup_test(self):
        self.log.debug(log_energy_info(self.android_devices, "Start"))
        for a in self.android_devices:
            a.ed.clear_all_events()
        return True

    def teardown_test(self):
        self.log.debug(log_energy_info(self.android_devices, "End"))
        return True

    def on_fail(self, test_name, begin_time):
        self.log.debug(
            "Test {} failed. Gathering bugreport and btsnoop logs".format(
                test_name))
        take_btsnoop_logs(self.android_devices, self, test_name)
        self._take_bug_report(test_name, begin_time)
        for _ in range(5):
            if reset_bluetooth(self.android_devices):
                break
            else:
                self.log.error("Failed to reset Bluetooth... retrying.")
        return

    def _take_bug_report(self, test_name, begin_time):
        if "no_bug_report_on_fail" in self.user_params:
            return

        # magical sleep to ensure the runtime restart or reboot begins
        time.sleep(1)
        for ad in self.android_devices:
            try:
                ad.adb.wait_for_device()
                ad.take_bug_report(test_name, begin_time)
                tombstone_path = os.path.join(ad.log_path, "BugReports",
                        "{},{}".format(begin_time, ad.serial).replace(' ','_'))
                utils.create_dir(tombstone_path)
                ad.adb.pull('/data/tombstones/', tombstone_path)
            except:
                self.log.error("Failed to take a bug report for {}, {}"
                             .format(ad.serial, test_name))<|MERGE_RESOLUTION|>--- conflicted
+++ resolved
@@ -25,11 +25,7 @@
 from acts.test_utils.bt.bt_test_utils import (
     log_energy_info, reset_bluetooth, setup_multiple_devices_for_bt_test,
     take_btsnoop_logs)
-<<<<<<< HEAD
-=======
 from acts.utils import sync_device_time
-
->>>>>>> 869c9c5d
 
 
 class BluetoothBaseTest(BaseTestClass):
