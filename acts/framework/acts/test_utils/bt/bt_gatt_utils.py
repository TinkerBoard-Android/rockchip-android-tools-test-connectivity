#/usr/bin/env python3.4
#
# Copyright (C) 2016 The Android Open Source Project
#
# Licensed under the Apache License, Version 2.0 (the "License"); you may not
# use this file except in compliance with the License. You may obtain a copy of
# the License at
#
# http://www.apache.org/licenses/LICENSE-2.0
#
# Unless required by applicable law or agreed to in writing, software
# distributed under the License is distributed on an "AS IS" BASIS, WITHOUT
# WARRANTIES OR CONDITIONS OF ANY KIND, either express or implied. See the
# License for the specific language governing permissions and limitations under
# the License.

import logging

from acts.test_utils.bt.bt_test_utils import BtTestUtilsError
from acts.test_utils.bt.bt_test_utils import get_mac_address_of_generic_advertisement
from acts.test_utils.bt.bt_constants import gatt_cb_err
from acts.test_utils.bt.bt_constants import gatt_cb_strings
from acts.test_utils.bt.bt_constants import gatt_connection_state
from acts.test_utils.bt.bt_constants import gatt_characteristic
from acts.test_utils.bt.bt_constants import gatt_descriptor
from acts.test_utils.bt.bt_constants import gatt_phy_mask
from acts.test_utils.bt.bt_constants import gatt_service_types
from acts.test_utils.bt.bt_constants import gatt_transport
import pprint
from queue import Empty

default_timeout = 10
log = logging


class GattTestUtilsError(Exception):
    pass


def setup_gatt_connection(cen_ad,
                          mac_address,
                          autoconnect,
<<<<<<< HEAD
                          transport=GattTransport.TRANSPORT_AUTO.value,
                          opportunistic=False):
    gatt_callback = cen_ad.droid.gattCreateGattCallback()
    log.info("Gatt Connect to mac address {}.".format(mac_address))
    bluetooth_gatt = cen_ad.droid.gattClientConnectGatt(
        gatt_callback, mac_address, autoconnect, transport, opportunistic,
        GattPhyMask.PHY_LE_1M_MASK)
    expected_event = GattCbStrings.GATT_CONN_CHANGE.value.format(gatt_callback)
=======
                          transport=gatt_transport['auto']):
    gatt_callback = cen_ad.droid.gattCreateGattCallback()
    log.info("Gatt Connect to mac address {}.".format(mac_address))
    bluetooth_gatt = cen_ad.droid.gattClientConnectGatt(
        gatt_callback, mac_address, autoconnect, transport,
        gatt_phy_mask['1m_mask'])
    expected_event = gatt_cb_strings['gatt_conn_change'].format(gatt_callback)
>>>>>>> 242cefb9
    try:
        event = cen_ad.ed.pop_event(expected_event, default_timeout)
    except Empty:
        close_gatt_client(cen_ad, bluetooth_gatt)
<<<<<<< HEAD
        raise GattTestUtilsError(
            "Could not establish a connection to "
            "peripheral. Expected event: {}".format(expected_event))
    if event['data']['State'] != GattConnectionState.STATE_CONNECTED.value:
        close_gatt_client(cen_ad, bluetooth_gatt)
        raise GattTestUtilsError(
            "Could not establish a connection to "
            "peripheral. Event Details: {}".format(pprint.pformat(event)))
=======
        raise GattTestUtilsError("Could not establish a connection to "
                                 "peripheral. Expected event: {}".format(
                                     expected_event))
    if event['data']['State'] != gatt_connection_state['connected']:
        close_gatt_client(cen_ad, bluetooth_gatt)
        try:
            cen_ad.droid.gattClientClose(bluetooth_gatt)
        except Exception:
            self.log.debug("Failed to close gatt client.")
        raise GattTestUtilsError(
            "Could not establish a connection to "
            "peripheral. Expected event: {}".format(expected_event))
>>>>>>> 242cefb9
    return bluetooth_gatt, gatt_callback


def close_gatt_client(cen_ad, bluetooth_gatt):
    try:
        cen_ad.droid.gattClientClose(bluetooth_gatt)
    except Exception:
        log.debug("Failed to close gatt client.")


def disconnect_gatt_connection(cen_ad, bluetooth_gatt, gatt_callback):
    cen_ad.droid.gattClientDisconnect(bluetooth_gatt)
    wait_for_gatt_disconnect_event(cen_ad, gatt_callback)
    return


def wait_for_gatt_disconnect_event(cen_ad, gatt_callback):
<<<<<<< HEAD
    expected_event = GattCbStrings.GATT_CONN_CHANGE.value.format(gatt_callback)
=======
    expected_event = gatt_cb_strings['gatt_conn_change'].format(gatt_callback)
>>>>>>> 242cefb9
    try:
        event = cen_ad.ed.pop_event(expected_event, default_timeout)
    except Empty:
        raise GattTestUtilsError(gatt_cb_err['gatt_conn_change_err'].format(
            expected_event))
    found_state = event['data']['State']
    expected_state = gatt_connection_state['disconnected']
    if found_state != expected_state:
        raise GattTestUtilsError(
            "GATT connection state change expected {}, found {}".format(
                expected_event, found_state))
    return


def orchestrate_gatt_connection(cen_ad,
                                per_ad,
                                transport=gatt_transport['le'],
                                mac_address=None,
                                autoconnect=False,
                                opportunistic=False):
    adv_callback = None
    if mac_address is None:
        if transport == gatt_transport['le']:
            try:
                mac_address, adv_callback = (
                    get_mac_address_of_generic_advertisement(cen_ad, per_ad))
            except BtTestUtilsError as err:
                raise GattTestUtilsError(
                    "Error in getting mac address: {}".format(err))
        else:
            mac_address = per_ad.droid.bluetoothGetLocalAddress()
            adv_callback = None
    bluetooth_gatt, gatt_callback = setup_gatt_connection(
        cen_ad, mac_address, autoconnect, transport, opportunistic)
    return bluetooth_gatt, gatt_callback, adv_callback


def run_continuous_write_descriptor(cen_droid, cen_ed, per_droid, per_ed,
                                    gatt_server, gatt_server_callback,
                                    bluetooth_gatt, services_count,
                                    discovered_services_index):
    log.info("Starting continuous write")
    bt_device_id = 0
    status = 1
    offset = 1
    test_value = "1,2,3,4,5,6,7"
    test_value_return = "1,2,3"
    for x in range(100000):
        try:
            for i in range(services_count):
                characteristic_uuids = (
                    cen_droid.gattClientGetDiscoveredCharacteristicUuids(
                        discovered_services_index, i))
                log.info(characteristic_uuids)
                for characteristic in characteristic_uuids:
                    descriptor_uuids = (
                        cen_droid.gattClientGetDiscoveredDescriptorUuids(
                            discovered_services_index, i, characteristic))
                    log.info(descriptor_uuids)
                    for descriptor in descriptor_uuids:
                        log.info("descriptor to be written {}".format(
                            descriptor))
                        cen_droid.gattClientDescriptorSetValue(
                            bluetooth_gatt, discovered_services_index, i,
                            characteristic, descriptor, test_value)
                        cen_droid.gattClientWriteDescriptor(
                            bluetooth_gatt, discovered_services_index, i,
                            characteristic, descriptor)
                        expected_event = gatt_cb_strings[
                            'desc_write_req'].format(gatt_server_callback)
                        try:
                            event = per_ed.pop_event(expected_event,
                                                     default_timeout)
                        except Empty:
                            log.error(gatt_cb_err['desc_write_req_err'].format(
                                expected_event))
                            return False
                        request_id = event['data']['requestId']
                        found_value = event['data']['value']
                        if found_value != test_value:
                            log.error(
                                "Values didn't match. Found: {}, Expected: "
                                "{}".format(found_value, test_value))
                        per_droid.gattServerSendResponse(
                            gatt_server, bt_device_id, request_id, status,
                            offset, test_value_return)
                        expected_event = gatt_cb_strings['desc_write'].format(
                            bluetooth_gatt)
                        try:
                            cen_ed.pop_event(expected_event, default_timeout)
                        except Empty:
                            log.error(gatt_cb_strings['desc_write_err'].format(
                                expected_event))
                            return False
        except Exception as err:
            log.error("Continuing but found exception: {}".format(err))


def setup_characteristics_and_descriptors(droid):
    characteristic_input = [
        {
            'uuid': "aa7edd5a-4d1d-4f0e-883a-d145616a1630",
<<<<<<< HEAD
            'property': GattCharacteristic.PROPERTY_WRITE.value |
            GattCharacteristic.PROPERTY_WRITE_NO_RESPONSE.value,
            'permission': GattCharacteristic.PROPERTY_WRITE.value
        },
        {
            'uuid': "21c0a0bf-ad51-4a2d-8124-b74003e4e8c8",
            'property': GattCharacteristic.PROPERTY_NOTIFY.value |
            GattCharacteristic.PROPERTY_READ.value,
            'permission': GattCharacteristic.PERMISSION_READ.value
        },
        {
            'uuid': "6774191f-6ec3-4aa2-b8a8-cf830e41fda6",
            'property': GattCharacteristic.PROPERTY_NOTIFY.value |
            GattCharacteristic.PROPERTY_READ.value,
            'permission': GattCharacteristic.PERMISSION_READ.value
=======
            'property': gatt_characteristic['property_write'] |
            gatt_characteristic['property_write_no_response'],
            'permission': gatt_characteristic['permission_write']
        },
        {
            'uuid': "21c0a0bf-ad51-4a2d-8124-b74003e4e8c8",
            'property': gatt_characteristic['property_notify'] |
            gatt_characteristic['property_read'],
            'permission': gatt_characteristic['permission_read']
        },
        {
            'uuid': "6774191f-6ec3-4aa2-b8a8-cf830e41fda6",
            'property': gatt_characteristic['property_notify'] |
            gatt_characteristic['property_read'],
            'permission': gatt_characteristic['permission_read']
>>>>>>> 242cefb9
        },
    ]
    descriptor_input = [{
        'uuid': "aa7edd5a-4d1d-4f0e-883a-d145616a1630",
<<<<<<< HEAD
        'property': GattDescriptor.PERMISSION_READ.value |
        GattDescriptor.PERMISSION_WRITE.value,
    }, {
        'uuid': "76d5ed92-ca81-4edb-bb6b-9f019665fb32",
        'property': GattDescriptor.PERMISSION_READ.value |
        GattCharacteristic.PERMISSION_WRITE.value,
=======
        'property': gatt_descriptor['permission_read'] |
        gatt_descriptor['permission_write'],
    }, {
        'uuid': "76d5ed92-ca81-4edb-bb6b-9f019665fb32",
        'property': gatt_descriptor['permission_read'] |
        gatt_characteristic['permission_write'],
>>>>>>> 242cefb9
    }]
    characteristic_list = setup_gatt_characteristics(droid,
                                                     characteristic_input)
    descriptor_list = setup_gatt_descriptors(droid, descriptor_input)
    return characteristic_list, descriptor_list


def setup_multiple_services(per_ad):
    per_droid, per_ed = per_ad.droid, per_ad.ed
    gatt_server_callback = per_droid.gattServerCreateGattServerCallback()
    gatt_server = per_droid.gattServerOpenGattServer(gatt_server_callback)
    characteristic_list, descriptor_list = (
        setup_characteristics_and_descriptors(per_droid))
    per_droid.gattServerCharacteristicAddDescriptor(characteristic_list[1],
                                                    descriptor_list[0])
    per_droid.gattServerCharacteristicAddDescriptor(characteristic_list[2],
                                                    descriptor_list[1])
    gattService = per_droid.gattServerCreateService(
        "00000000-0000-1000-8000-00805f9b34fb", gatt_service_types['primary'])
    gattService2 = per_droid.gattServerCreateService(
        "FFFFFFFF-0000-1000-8000-00805f9b34fb", gatt_service_types['primary'])
    gattService3 = per_droid.gattServerCreateService(
        "3846D7A0-69C8-11E4-BA00-0002A5D5C51B", gatt_service_types['primary'])
    for characteristic in characteristic_list:
        per_droid.gattServerAddCharacteristicToService(gattService,
                                                       characteristic)
    per_droid.gattServerAddService(gatt_server, gattService)
    expected_event = gatt_cb_strings['serv_added'].format(gatt_server_callback)
    try:
        per_ed.pop_event(expected_event, default_timeout)
    except Empty:
        per_ad.droid.gattServerClose(gatt_server)
        raise GattTestUtilsError(gatt_cb_strings['serv_added_err'].format(
            expected_event))
    for characteristic in characteristic_list:
        per_droid.gattServerAddCharacteristicToService(gattService2,
                                                       characteristic)
    per_droid.gattServerAddService(gatt_server, gattService2)
    try:
        per_ed.pop_event(expected_event, default_timeout)
    except Empty:
        per_ad.droid.gattServerClose(gatt_server)
        raise GattTestUtilsError(gatt_cb_strings['serv_added_err'].format(
            expected_event))
    for characteristic in characteristic_list:
        per_droid.gattServerAddCharacteristicToService(gattService3,
                                                       characteristic)
    per_droid.gattServerAddService(gatt_server, gattService3)
    try:
        per_ed.pop_event(expected_event, default_timeout)
    except Empty:
        per_ad.droid.gattServerClose(gatt_server)
        raise GattTestUtilsError(gatt_cb_strings['serv_added_err'].format(
            expected_event))
    return gatt_server_callback, gatt_server


def setup_characteristics_and_descriptors(droid):
    characteristic_input = [
        {
            'uuid': "aa7edd5a-4d1d-4f0e-883a-d145616a1630",
<<<<<<< HEAD
            'property': GattCharacteristic.PROPERTY_WRITE.value |
            GattCharacteristic.PROPERTY_WRITE_NO_RESPONSE.value,
            'permission': GattCharacteristic.PROPERTY_WRITE.value
        },
        {
            'uuid': "21c0a0bf-ad51-4a2d-8124-b74003e4e8c8",
            'property': GattCharacteristic.PROPERTY_NOTIFY.value |
            GattCharacteristic.PROPERTY_READ.value,
            'permission': GattCharacteristic.PERMISSION_READ.value
        },
        {
            'uuid': "6774191f-6ec3-4aa2-b8a8-cf830e41fda6",
            'property': GattCharacteristic.PROPERTY_NOTIFY.value |
            GattCharacteristic.PROPERTY_READ.value,
            'permission': GattCharacteristic.PERMISSION_READ.value
=======
            'property': gatt_characteristic['property_write'] |
            gatt_characteristic['property_write_no_response'],
            'permission': gatt_characteristic['property_write']
        },
        {
            'uuid': "21c0a0bf-ad51-4a2d-8124-b74003e4e8c8",
            'property': gatt_characteristic['property_notify'] |
            gatt_characteristic['property_read'],
            'permission': gatt_characteristic['permission_read']
        },
        {
            'uuid': "6774191f-6ec3-4aa2-b8a8-cf830e41fda6",
            'property': gatt_characteristic['property_notify'] |
            gatt_characteristic['property_read'],
            'permission': gatt_characteristic['permission_read']
>>>>>>> 242cefb9
        },
    ]
    descriptor_input = [{
        'uuid': "aa7edd5a-4d1d-4f0e-883a-d145616a1630",
<<<<<<< HEAD
        'property': GattDescriptor.PERMISSION_READ.value |
        GattDescriptor.PERMISSION_WRITE.value,
    }, {
        'uuid': "76d5ed92-ca81-4edb-bb6b-9f019665fb32",
        'property': GattDescriptor.PERMISSION_READ.value |
        GattCharacteristic.PERMISSION_WRITE.value,
=======
        'property': gatt_descriptor['permission_read'] |
        gatt_descriptor['permission_write'],
    }, {
        'uuid': "76d5ed92-ca81-4edb-bb6b-9f019665fb32",
        'property': gatt_descriptor['permission_read'] |
        gatt_characteristic['permission_write'],
>>>>>>> 242cefb9
    }]
    characteristic_list = setup_gatt_characteristics(droid,
                                                     characteristic_input)
    descriptor_list = setup_gatt_descriptors(droid, descriptor_input)
    return characteristic_list, descriptor_list


def setup_gatt_characteristics(droid, input):
    characteristic_list = []
    for item in input:
        index = droid.gattServerCreateBluetoothGattCharacteristic(
            item['uuid'], item['property'], item['permission'])
        characteristic_list.append(index)
    return characteristic_list


def setup_gatt_descriptors(droid, input):
    descriptor_list = []
    for item in input:
        index = droid.gattServerCreateBluetoothGattDescriptor(
            item['uuid'],
            item['property'], )
        descriptor_list.append(index)
    log.info("setup descriptor list: {}".format(descriptor_list))
    return descriptor_list


def setup_gatt_mtu(cen_ad, bluetooth_gatt, gatt_callback, mtu):
    """utility function to set mtu for GATT connection.

    Steps:
    1. Request mtu change.
    2. Check if the mtu is changed to the new value

    Args:
        cen_ad: test device for client to scan.
        bluetooth_gatt: GATT object
        mtu: new mtu value to be set

    Returns:
        If success, return True.
        if fail, return False
    """
    cen_ad.droid.gattClientRequestMtu(bluetooth_gatt, mtu)
    expected_event = gatt_cb_strings['mtu_changed'].format(gatt_callback)
    try:
        mtu_event = cen_ad.ed.pop_event(expected_event, default_timeout)
        mtu_size_found = mtu_event['data']['MTU']
        if mtu_size_found != mtu:
            log.error("MTU size found: {}, expected: {}".format(mtu_size_found,
                                                                mtu))
            return False
    except Empty:
        log.error(gatt_cb_err['mtu_changed_err'].format(expected_event))
        return False
    return True


def log_gatt_server_uuids(cen_ad,
                          discovered_services_index,
                          bluetooth_gatt=None):
    services_count = cen_ad.droid.gattClientGetDiscoveredServicesCount(
        discovered_services_index)
    for i in range(services_count):
        service = cen_ad.droid.gattClientGetDiscoveredServiceUuid(
            discovered_services_index, i)
        log.info("Discovered service uuid {}".format(service))
        characteristic_uuids = (
            cen_ad.droid.gattClientGetDiscoveredCharacteristicUuids(
                discovered_services_index, i))
        for j in range(len(characteristic_uuids)):
            descriptor_uuids = (
                cen_ad.droid.gattClientGetDiscoveredDescriptorUuidsByIndex(
                    discovered_services_index, i, j))
            if bluetooth_gatt:
                char_inst_id = cen_ad.droid.gattClientGetCharacteristicInstanceId(
                    bluetooth_gatt, discovered_services_index, i, j)
                log.info("Discovered characteristic handle uuid: {} {}".format(
                    hex(char_inst_id), characteristic_uuids[j]))
                for k in range(len(descriptor_uuids)):
                    desc_inst_id = cen_ad.droid.gattClientGetDescriptorInstanceId(
                        bluetooth_gatt, discovered_services_index, i, j, k)
                    log.info("Discovered descriptor handle uuid: {} {}".format(
                        hex(desc_inst_id), descriptor_uuids[k]))
            else:
                log.info("Discovered characteristic uuid: {}".format(
                    characteristic_uuids[j]))
                for k in range(len(descriptor_uuids)):
                    log.info("Discovered descriptor uuid {}".format(
                        descriptor_uuids[k]))<|MERGE_RESOLUTION|>--- conflicted
+++ resolved
@@ -40,38 +40,18 @@
 def setup_gatt_connection(cen_ad,
                           mac_address,
                           autoconnect,
-<<<<<<< HEAD
                           transport=GattTransport.TRANSPORT_AUTO.value,
                           opportunistic=False):
     gatt_callback = cen_ad.droid.gattCreateGattCallback()
     log.info("Gatt Connect to mac address {}.".format(mac_address))
     bluetooth_gatt = cen_ad.droid.gattClientConnectGatt(
         gatt_callback, mac_address, autoconnect, transport, opportunistic,
-        GattPhyMask.PHY_LE_1M_MASK)
-    expected_event = GattCbStrings.GATT_CONN_CHANGE.value.format(gatt_callback)
-=======
-                          transport=gatt_transport['auto']):
-    gatt_callback = cen_ad.droid.gattCreateGattCallback()
-    log.info("Gatt Connect to mac address {}.".format(mac_address))
-    bluetooth_gatt = cen_ad.droid.gattClientConnectGatt(
-        gatt_callback, mac_address, autoconnect, transport,
         gatt_phy_mask['1m_mask'])
     expected_event = gatt_cb_strings['gatt_conn_change'].format(gatt_callback)
->>>>>>> 242cefb9
     try:
         event = cen_ad.ed.pop_event(expected_event, default_timeout)
     except Empty:
         close_gatt_client(cen_ad, bluetooth_gatt)
-<<<<<<< HEAD
-        raise GattTestUtilsError(
-            "Could not establish a connection to "
-            "peripheral. Expected event: {}".format(expected_event))
-    if event['data']['State'] != GattConnectionState.STATE_CONNECTED.value:
-        close_gatt_client(cen_ad, bluetooth_gatt)
-        raise GattTestUtilsError(
-            "Could not establish a connection to "
-            "peripheral. Event Details: {}".format(pprint.pformat(event)))
-=======
         raise GattTestUtilsError("Could not establish a connection to "
                                  "peripheral. Expected event: {}".format(
                                      expected_event))
@@ -84,7 +64,6 @@
         raise GattTestUtilsError(
             "Could not establish a connection to "
             "peripheral. Expected event: {}".format(expected_event))
->>>>>>> 242cefb9
     return bluetooth_gatt, gatt_callback
 
 
@@ -102,11 +81,7 @@
 
 
 def wait_for_gatt_disconnect_event(cen_ad, gatt_callback):
-<<<<<<< HEAD
-    expected_event = GattCbStrings.GATT_CONN_CHANGE.value.format(gatt_callback)
-=======
     expected_event = gatt_cb_strings['gatt_conn_change'].format(gatt_callback)
->>>>>>> 242cefb9
     try:
         event = cen_ad.ed.pop_event(expected_event, default_timeout)
     except Empty:
@@ -209,23 +184,6 @@
     characteristic_input = [
         {
             'uuid': "aa7edd5a-4d1d-4f0e-883a-d145616a1630",
-<<<<<<< HEAD
-            'property': GattCharacteristic.PROPERTY_WRITE.value |
-            GattCharacteristic.PROPERTY_WRITE_NO_RESPONSE.value,
-            'permission': GattCharacteristic.PROPERTY_WRITE.value
-        },
-        {
-            'uuid': "21c0a0bf-ad51-4a2d-8124-b74003e4e8c8",
-            'property': GattCharacteristic.PROPERTY_NOTIFY.value |
-            GattCharacteristic.PROPERTY_READ.value,
-            'permission': GattCharacteristic.PERMISSION_READ.value
-        },
-        {
-            'uuid': "6774191f-6ec3-4aa2-b8a8-cf830e41fda6",
-            'property': GattCharacteristic.PROPERTY_NOTIFY.value |
-            GattCharacteristic.PROPERTY_READ.value,
-            'permission': GattCharacteristic.PERMISSION_READ.value
-=======
             'property': gatt_characteristic['property_write'] |
             gatt_characteristic['property_write_no_response'],
             'permission': gatt_characteristic['permission_write']
@@ -241,26 +199,16 @@
             'property': gatt_characteristic['property_notify'] |
             gatt_characteristic['property_read'],
             'permission': gatt_characteristic['permission_read']
->>>>>>> 242cefb9
         },
     ]
     descriptor_input = [{
         'uuid': "aa7edd5a-4d1d-4f0e-883a-d145616a1630",
-<<<<<<< HEAD
-        'property': GattDescriptor.PERMISSION_READ.value |
-        GattDescriptor.PERMISSION_WRITE.value,
-    }, {
-        'uuid': "76d5ed92-ca81-4edb-bb6b-9f019665fb32",
-        'property': GattDescriptor.PERMISSION_READ.value |
-        GattCharacteristic.PERMISSION_WRITE.value,
-=======
         'property': gatt_descriptor['permission_read'] |
         gatt_descriptor['permission_write'],
     }, {
         'uuid': "76d5ed92-ca81-4edb-bb6b-9f019665fb32",
         'property': gatt_descriptor['permission_read'] |
         gatt_characteristic['permission_write'],
->>>>>>> 242cefb9
     }]
     characteristic_list = setup_gatt_characteristics(droid,
                                                      characteristic_input)
@@ -322,23 +270,6 @@
     characteristic_input = [
         {
             'uuid': "aa7edd5a-4d1d-4f0e-883a-d145616a1630",
-<<<<<<< HEAD
-            'property': GattCharacteristic.PROPERTY_WRITE.value |
-            GattCharacteristic.PROPERTY_WRITE_NO_RESPONSE.value,
-            'permission': GattCharacteristic.PROPERTY_WRITE.value
-        },
-        {
-            'uuid': "21c0a0bf-ad51-4a2d-8124-b74003e4e8c8",
-            'property': GattCharacteristic.PROPERTY_NOTIFY.value |
-            GattCharacteristic.PROPERTY_READ.value,
-            'permission': GattCharacteristic.PERMISSION_READ.value
-        },
-        {
-            'uuid': "6774191f-6ec3-4aa2-b8a8-cf830e41fda6",
-            'property': GattCharacteristic.PROPERTY_NOTIFY.value |
-            GattCharacteristic.PROPERTY_READ.value,
-            'permission': GattCharacteristic.PERMISSION_READ.value
-=======
             'property': gatt_characteristic['property_write'] |
             gatt_characteristic['property_write_no_response'],
             'permission': gatt_characteristic['property_write']
@@ -354,26 +285,16 @@
             'property': gatt_characteristic['property_notify'] |
             gatt_characteristic['property_read'],
             'permission': gatt_characteristic['permission_read']
->>>>>>> 242cefb9
         },
     ]
     descriptor_input = [{
         'uuid': "aa7edd5a-4d1d-4f0e-883a-d145616a1630",
-<<<<<<< HEAD
-        'property': GattDescriptor.PERMISSION_READ.value |
-        GattDescriptor.PERMISSION_WRITE.value,
-    }, {
-        'uuid': "76d5ed92-ca81-4edb-bb6b-9f019665fb32",
-        'property': GattDescriptor.PERMISSION_READ.value |
-        GattCharacteristic.PERMISSION_WRITE.value,
-=======
         'property': gatt_descriptor['permission_read'] |
         gatt_descriptor['permission_write'],
     }, {
         'uuid': "76d5ed92-ca81-4edb-bb6b-9f019665fb32",
         'property': gatt_descriptor['permission_read'] |
         gatt_characteristic['permission_write'],
->>>>>>> 242cefb9
     }]
     characteristic_list = setup_gatt_characteristics(droid,
                                                      characteristic_input)
