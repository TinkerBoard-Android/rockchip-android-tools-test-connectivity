--- conflicted
+++ resolved
@@ -3707,13 +3707,12 @@
     Phone not in airplane mode.
     """
     result = True
-<<<<<<< HEAD
-=======
+
     if not toggle_airplane_mode(log, ad, False, False):
         ad.log.error("Fail to turn off airplane mode")
         result = False
->>>>>>> b5cdd8f8
     set_wifi_to_default(log, ad)
+
     try:
         if ad.droid.telecomIsInCall():
             ad.droid.telecomEndCall()
@@ -3816,10 +3815,7 @@
             try:
                 ad.droid.wifiConnectByConfig(network)
             except Exception:
-<<<<<<< HEAD
-=======
                 ad.log.info("Connecting to wifi by wifiConnect instead")
->>>>>>> b5cdd8f8
                 ad.droid.wifiConnect(network)
             time.sleep(20)
             if check_is_wifi_connected(log, ad, wifi_ssid):
