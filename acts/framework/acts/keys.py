--- conflicted
+++ resolved
@@ -66,21 +66,10 @@
     # classes without unpacking first.
     reserved_keys = (key_testbed, key_log_path, key_test_paths)
 
-<<<<<<< HEAD
-    controller_names = [
-        key_android_device,
-        key_native_android_device,
-        key_access_point,
-        key_attenuator,
-        key_iperf_server,
-        key_monsoon,
-        key_sniffer
-=======
     # Controller names packaged with ACTS.
     builtin_controller_names = [
         key_android_device, key_native_android_device, key_access_point,
         key_attenuator, key_iperf_server, key_monsoon, key_sniffer
->>>>>>> 51df0450
     ]
     tb_config_reserved_keys = controller_names + [key_testbed_name]
 
