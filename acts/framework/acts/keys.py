--- conflicted
+++ resolved
@@ -66,11 +66,8 @@
     m_key_monsoon = "monsoon"
     m_key_android_device = "android_device"
     m_key_fuchsia_device = "fuchsia_device"
-<<<<<<< HEAD
+    m_key_bluetooth_pts_device = "bluetooth_pts_device"
     m_key_buds_device = "buds_controller"
-=======
-    m_key_bluetooth_pts_device = "bluetooth_pts_device"
->>>>>>> 8cecc269
     m_key_chameleon_device = "chameleon_controller"
     m_key_native_android_device = "native_android_device"
     m_key_relay_device = "relay_device_controller"
