--- conflicted
+++ resolved
@@ -68,7 +68,6 @@
                 "Char '%s' is not allowed in test bed names." % l)
 
 
-<<<<<<< HEAD
 def _set_config_overrides(acts_config, testbed_config):
     """Sets overridable testbed keys to be the user param value if available.
 
@@ -117,14 +116,13 @@
 
 
 def _validate_testbed_configs(acts_config, testbed_configs, config_path):
-=======
-def _validate_testbed_configs(testbed_configs):
->>>>>>> ec1e7317
     """Validates the testbed configurations.
 
     Args:
         acts_config: the full ACTS config.
         testbed_configs: A list of testbed configuration json objects.
+        config_path : The path to the config file, which can be used to
+                      generate absolute paths from relative paths in configs.
 
     Raises:
         If any part of the configuration is invalid, ActsConfigError is raised.
@@ -132,11 +130,8 @@
     seen_names = set()
     # Cross checks testbed configs for resource conflicts.
     for config in testbed_configs:
-<<<<<<< HEAD
         _set_config_overrides(acts_config, testbed_config=config)
         _update_file_paths(config, config_path)
-=======
->>>>>>> ec1e7317
         # Check for conflicts between multiple concurrent testbed configs.
         # No need to call it if there's only one testbed config.
         name = config[keys.Config.key_testbed_name.value]
@@ -147,6 +142,13 @@
         seen_names.add(name)
 
 
+def _verify_test_class_name(test_cls_name):
+    if not test_cls_name.endswith("Test"):
+        raise ActsConfigError(
+            ("Requested test class '%s' does not follow the test class naming "
+             "convention *Test.") % test_cls_name)
+
+
 def gen_term_signal_handler(test_runners):
     def termination_sig_handler(signal_num, frame):
         for t in test_runners:
@@ -178,12 +180,14 @@
     if len(tokens) == 1:
         # This should be considered a test class name
         test_cls_name = tokens[0]
+        _verify_test_class_name(test_cls_name)
         return test_cls_name, None
     elif len(tokens) == 2:
         # This should be considered a test class name followed by
         # a list of test case names.
         test_cls_name, test_case_names = tokens
         clean_names = []
+        _verify_test_class_name(test_cls_name)
         for elem in test_case_names.split(','):
             test_case_name = elem.strip()
             if not test_case_name.startswith("test_"):
@@ -295,37 +299,32 @@
                                                              len(tbs)))
         configs[keys.Config.key_testbed.value] = tbs
 
-    if (keys.Config.key_log_path.value not in configs
-            and _ENV_ACTS_LOGPATH in os.environ):
+    if (keys.Config.key_log_path.value not in configs and
+            _ENV_ACTS_LOGPATH in os.environ):
         print('Using environment log path: %s' %
               (os.environ[_ENV_ACTS_LOGPATH]))
         configs[keys.Config.key_log_path.value] = os.environ[_ENV_ACTS_LOGPATH]
-    if (keys.Config.key_test_paths.value not in configs
-            and _ENV_ACTS_TESTPATHS in os.environ):
+    if (keys.Config.key_test_paths.value not in configs and
+            _ENV_ACTS_TESTPATHS in os.environ):
         print('Using environment test paths: %s' %
               (os.environ[_ENV_ACTS_TESTPATHS]))
         configs[keys.Config.key_test_paths.value] = os.environ[
             _ENV_ACTS_TESTPATHS].split(_PATH_SEPARATOR)
 
-    _validate_test_config(configs)
-    _validate_testbed_configs(configs[keys.Config.key_testbed.value])
+    # Add the global paths to the global config.
     k_log_path = keys.Config.key_log_path.value
     configs[k_log_path] = utils.abs_path(configs[k_log_path])
+
+    # TODO: See if there is a better way to do this: b/29836695
     config_path, _ = os.path.split(utils.abs_path(test_config_path))
     configs[keys.Config.key_config_path] = config_path
-<<<<<<< HEAD
     _validate_test_config(configs)
     _validate_testbed_configs(configs, configs[keys.Config.key_testbed.value],
                               config_path)
-=======
-    tps = configs[keys.Config.key_test_paths.value]
->>>>>>> ec1e7317
     # Unpack testbeds into separate json objects.
     beds = configs.pop(keys.Config.key_testbed.value)
     config_jsons = []
-    # TODO: See if there is a better way to do this: b/29836695
-    config_path, _ = os.path.split(utils.abs_path(test_config_path))
-    configs[keys.Config.key_config_path] = config_path
+
     for original_bed_config in beds:
         new_test_config = dict(configs)
         new_test_config[keys.Config.key_testbed.value] = original_bed_config
