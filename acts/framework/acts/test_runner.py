--- conflicted
+++ resolved
@@ -17,6 +17,7 @@
 from future import standard_library
 standard_library.install_aliases()
 
+import copy
 import importlib
 import inspect
 import logging
@@ -197,15 +198,11 @@
             raise signals.ControllerError(("No corresponding config found for"
                                            " %s") % module_config_name)
         try:
-<<<<<<< HEAD
-            objects = create(self.testbed_configs[module_config_name])
-=======
             # Make a deep copy of the config to pass to the controller module,
             # in case the controller module modifies the config internally.
             original_config = self.testbed_configs[module_config_name]
             controller_config = copy.deepcopy(original_config)
             objects = create(controller_config)
->>>>>>> fb269707
         except:
             self.log.exception(("Failed to initialize objects for controller "
                                 "%s, abort!"), module_config_name)
@@ -263,7 +260,8 @@
         for item in test_configs.items():
             if item[0] not in keys.Config.reserved_keys.value:
                 user_param_pairs.append(item)
-        self.test_run_info[keys.Config.ikey_user_param.value] = dict(user_param_pairs)
+        self.test_run_info[keys.Config.ikey_user_param.value] = copy.deepcopy(
+            dict(user_param_pairs))
 
     def set_test_util_logs(self, module=None):
         """Sets the log object to each test util module.
