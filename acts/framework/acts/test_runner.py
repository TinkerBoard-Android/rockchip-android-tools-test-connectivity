--- conflicted
+++ resolved
@@ -17,27 +17,18 @@
 from future import standard_library
 standard_library.install_aliases()
 
-<<<<<<< HEAD
-import argparse
-import functools
-=======
-import copy
->>>>>>> 94100bef
 import importlib
 import inspect
 import os
 import pkgutil
 import sys
-from urllib.error import URLError
-
+
+from acts import keys
 from acts import logger
-from acts.keys import Config
-from acts.keys import get_internal_value
-from acts.keys import get_module_name
-from acts.records import TestResult
-from acts.signals import TestAbortAll
-from acts.utils import find_files
-from acts.utils import load_config
+from acts import records
+from acts import signals
+from acts import utils
+
 
 class USERError(Exception):
     """Raised when a problem is caused by user mistake, e.g. wrong command,
@@ -47,50 +38,49 @@
 class TestRunner(object):
     """The class that instantiates test classes, executes test cases, and
     report results.
-        Attrubutes:
-        self.configs: A dictionary containing the configurations for this test
-            run. This is populated during instantiation.
+
+    Attributes:
+        self.test_run_info: A dictionary containing the information needed by
+                            test classes for this test run, including params,
+                            controllers, and other objects. All of these will
+                            be passed to test classes.
+        self.test_configs: A dictionary that is the original test configuration
+                           passed in by user.
         self.id: A string that is the unique identifier of this test run.
         self.log_path: A string representing the path of the dir under which
-            all logs from this test run should be written.
+                       all logs from this test run should be written.
         self.log: The logger object used throughout this test run.
+        self.controller_registry: A dictionary that holds the controller
+                                  objects used in a test run.
         self.controller_destructors: A dictionary that holds the controller
-            distructors. Keys are controllers' names.
+                                     distructors. Keys are controllers' names.
         self.test_classes: A dictionary where we can look up the test classes
-            by name to instantiate.
+                           by name to instantiate.
         self.run_list: A list of tuples specifying what tests to run.
         self.results: The test result object used to record the results of
-            this test run.
+                      this test run.
         self.running: A boolean signifies whether this test run is ongoing or
-            not.
+                      not.
     """
     def __init__(self, test_configs, run_list):
-        self.configs = {}
-        tb = test_configs[Config.key_testbed.value]
-        self.testbed_name = tb[Config.key_testbed_name.value]
+        self.test_run_info = {}
+        self.test_configs = test_configs
+        self.testbed_configs = self.test_configs[keys.Config.key_testbed.value]
+        self.testbed_name = self.testbed_configs[keys.Config.key_testbed_name.value]
         start_time = logger.get_log_file_timestamp()
         self.id = "{}@{}".format(self.testbed_name, start_time)
         # log_path should be set before parsing configs.
-        l_path = os.path.join(test_configs[Config.key_log_path.value],
-            self.testbed_name, start_time)
+        l_path = os.path.join(self.test_configs[keys.Config.key_log_path.value],
+                              self.testbed_name,
+                              start_time)
         self.log_path = os.path.abspath(l_path)
         self.log = logger.get_test_logger(self.log_path,
                                           self.id,
                                           self.testbed_name)
+        self.controller_registry = {}
         self.controller_destructors = {}
         self.run_list = run_list
-        try:
-            # self.parse_config initializes controllers. If anything happens in
-            # __init__ after controllers are initialized, controllers should be
-            # cleaned up.
-            self.parse_config(test_configs)
-            t_configs = test_configs[Config.key_test_paths.value]
-            self.test_classes = self.import_test_modules(t_configs)
-            self.set_test_util_logs()
-        except:
-            self.clean_up()
-            raise
-        self.results = TestResult()
+        self.results = records.TestResult()
         self.running = False
 
     def import_test_modules(self, test_paths):
@@ -113,7 +103,7 @@
                 if name.endswith("Test") or name.endswith("_test"):
                     return True
             return False
-        file_list = find_files(test_paths, is_testfile_name)
+        file_list = utils.find_files(test_paths, is_testfile_name)
         test_classes = {}
         for path, name, _ in file_list:
             sys.path.append(path)
@@ -207,11 +197,7 @@
             raise signals.ControllerError(("No corresponding config found for"
                                            " %s") % module_config_name)
         try:
-            # Make a deep copy of the config to pass to the controller module,
-            # in case the controller module modifies the config internally.
-            original_config = self.testbed_configs[module_config_name]
-            controller_config = copy.deepcopy(original_config)
-            objects = create(controller_config, self.log)
+            objects = create(self.testbed_configs[module_config_name])
         except:
             self.log.exception(("Failed to initialize objects for controller "
                                 "%s, abort!"), module_config_name)
@@ -251,46 +237,25 @@
         Args:
             test_configs: A json object representing the test configurations.
         """
-        data = test_configs[Config.key_testbed.value]
-        testbed_configs = data[Config.key_testbed_name.value]
-        self.configs[Config.ikey_testbed_name.value] = testbed_configs
-        # Unpack controllers
-        for ctrl_name in Config.controller_names.value:
-            if ctrl_name in data:
-                module_name = get_module_name(ctrl_name)
+        self.test_run_info[keys.Config.ikey_testbed_name.value] = self.testbed_name
+        # Instantiate builtin controllers
+        for ctrl_name in keys.Config.builtin_controller_names.value:
+            if ctrl_name in self.testbed_configs:
+                module_name = keys.get_module_name(ctrl_name)
                 module = importlib.import_module("acts.controllers.%s" %
-                    module_name)
-                # Create controller objects.
-                create = getattr(module, "create")
-                try:
-                    objects = create(data[ctrl_name], self.log)
-                    controller_var_name = get_internal_value(ctrl_name)
-                    self.configs[controller_var_name] = objects
-                    self.log.debug("Found %d objects for controller %s",
-                                   len(objects), module_name)
-                    # Bind controller objects to their destructors.
-                    destroy_func = getattr(module, "destroy")
-                    self.controller_destructors[controller_var_name] = destroy_func
-                except:
-                    msg = ("Failed to initialize objects for controller {}, "
-                        "abort!").format(module_name)
-                    self.log.error(msg)
-                    raise
+                                                 module_name)
+                self.register_controller(module)
         # Unpack other params.
-        self.configs[Config.ikey_logpath.value] = self.log_path
-        self.configs[Config.ikey_logger.value] = self.log
-        cli_args = test_configs[Config.ikey_cli_args.value]
-        self.configs[Config.ikey_cli_args.value] = cli_args
+        self.test_run_info["register_controller"] = self.register_controller
+        self.test_run_info[keys.Config.ikey_logpath.value] = self.log_path
+        self.test_run_info[keys.Config.ikey_logger.value] = self.log
+        cli_args = test_configs[keys.Config.ikey_cli_args.value]
+        self.test_run_info[keys.Config.ikey_cli_args.value] = cli_args
         user_param_pairs = []
         for item in test_configs.items():
-            if item[0] not in Config.reserved_keys.value:
+            if item[0] not in keys.Config.reserved_keys.value:
                 user_param_pairs.append(item)
-<<<<<<< HEAD
-        self.configs[Config.ikey_user_param.value] = dict(user_param_pairs)
-=======
-        self.test_run_info[keys.Config.ikey_user_param.value] = copy.deepcopy(
-            dict(user_param_pairs))
->>>>>>> 94100bef
+        self.test_run_info[keys.Config.ikey_user_param.value] = dict(user_param_pairs)
 
     def set_test_util_logs(self, module=None):
         """Sets the log object to each test util module.
@@ -337,11 +302,11 @@
             raise USERError(("Unable to locate class %s in any of the test "
                 "paths specified.") % test_cls_name)
 
-        with test_cls(self.configs) as test_cls_instance:
+        with test_cls(self.test_run_info) as test_cls_instance:
             try:
                 cls_result = test_cls_instance.run(test_cases)
                 self.results += cls_result
-            except TestAbortAll as e:
+            except signals.TestAbortAll as e:
                 self.results += e.results
                 raise e
 
