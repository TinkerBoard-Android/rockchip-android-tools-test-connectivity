--- conflicted
+++ resolved
@@ -80,11 +80,7 @@
             ad.terminate_all_sessions()
         except:
             pass
-<<<<<<< HEAD
         if ad.adb_logcat_process:
-=======
-        if self.adb_logcat_process:
->>>>>>> d58100d5
             ad.stop_adb_logcat()
 
 def _parse_device_list(device_list_str, key):
@@ -537,11 +533,7 @@
         """Starts a standing adb logcat collection in separate subprocesses and
         save the logcat in a file.
         """
-<<<<<<< HEAD
         if self.is_adb_logcat_on:
-=======
-        if self.adb_logcat_process:
->>>>>>> d58100d5
             raise AndroidDeviceError(("Android device {} already has an adb "
                                      "logcat thread going on. Cannot start "
                                      "another one.").format(self.serial))
@@ -554,11 +546,7 @@
             extra_params = self.adb_logcat_param
         except AttributeError:
             extra_params = ""
-<<<<<<< HEAD
         cmd = "adb -s {} logcat -v threadtime {} >> {}".format(
-=======
-        cmd = "adb -s {} logcat -v threadtime {} > {}".format(
->>>>>>> d58100d5
             self.serial, extra_params, logcat_file_path)
         self.adb_logcat_process = utils.start_standing_subprocess(cmd)
         self.adb_logcat_file_path = logcat_file_path
@@ -566,11 +554,7 @@
     def stop_adb_logcat(self):
         """Stops the adb logcat collection subprocess.
         """
-<<<<<<< HEAD
         if not self.is_adb_logcat_on:
-=======
-        if not self.adb_logcat_process:
->>>>>>> d58100d5
             raise AndroidDeviceError(("Android device {} does not have an "
                                       "ongoing adb logcat collection."
                                       ).format(self.serial))
