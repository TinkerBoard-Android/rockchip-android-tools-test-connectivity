--- conflicted
+++ resolved
@@ -1,4 +1,3 @@
-<<<<<<< HEAD
 #!/usr/bin/env python3.4
 #
 #   Copyright 2018 - The Android Open Source Project
@@ -390,6 +389,4 @@
             traffic_type='TCP',
             traffic_direction='UL',
             dut_connected=['5G_1', False])
-        self._test_sap_rvr(testcase_params)
-=======
->>>>>>> e64ef0e5
+        self._test_sap_rvr(testcase_params)