--- conflicted
+++ resolved
@@ -30,35 +30,8 @@
 
 acts_tests_dir = os.path.abspath(os.path.dirname(__file__))
 
-<<<<<<< HEAD
-install_requires = [
-    # Future needs to have a newer version that contains urllib.
-    'future>=0.16.0',
-    # Latest version of mock (4.0.0b) causes a number of compatibility issues
-    # with ACTS unit tests (b/148695846, b/148814743)
-    'mock==3.0.5',
-    # b/157117302: python3.5 is not supported by NumPy 1.19+
-    'numpy<=1.18.1',
-    'pyserial',
-    'pyyaml>=5.1',
-    'protobuf>=3.14.0',
-    'requests',
-    'scapy',
-    'xlsxwriter',
-    'mobly>=1.10.0',
-    # Used by the power framework. Remove after migration to acts_power
-    'tzlocal'
-]
-
-if sys.version_info < (3, ):
-    install_requires.append('enum34')
-    install_requires.append('statistics')
-    # "futures" is needed for py2 compatibility and it only works in 2.7
-    install_requires.append('futures')
-    install_requires.append('subprocess32')
-=======
 install_requires = []
->>>>>>> 3c03b594
+
 
 
 def _setup_acts_framework(option, *args):
