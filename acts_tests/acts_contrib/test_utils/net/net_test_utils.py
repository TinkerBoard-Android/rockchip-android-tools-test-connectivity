--- conflicted
+++ resolved
@@ -330,12 +330,8 @@
         ad.adb.pull("%s/. %s" % (TCPDUMP_PATH, log_path),
                 timeout=adb_pull_timeout)
         ad.adb.shell("rm -rf %s/*" % TCPDUMP_PATH, ignore_status=True)
-<<<<<<< HEAD
         file_name = "tcpdump_%s_%s.pcap" % (ad.serial, test_name)
         return "%s/%s" % (log_path, file_name)
-=======
-        return log_path
->>>>>>> 359041d5
     return None
 
 def start_tcpdump_gce_server(ad, test_name, dest_port, gce):
